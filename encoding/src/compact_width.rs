use crate::error::DecodeError;

/// A minimum width of bytes needed to represent a unsigned integer.
///
/// [Definition](https://willowprotocol.org/specs/encodings/index.html#compact_width)
#[derive(PartialEq, Eq, Debug)]
pub enum CompactWidth {
    /// The byte-width required to represent numbers up to 256 (i.e. a 8-bit number).
    One,
    /// The byte-width required to represent numbers up to 256^2 (i.e. a 16-bit number).
    Two,
    /// The byte-width required to represent numbers up to 256^4 (i.e. a 32-bit number).
    Four,
    /// The byte-width required to represent numbers up to 256^8 (i.e. a 64-bit number).
    Eight,
}

#[derive(Debug)]
pub(crate) struct NotACompactWidthError();

impl core::fmt::Display for NotACompactWidthError {
    fn fmt(&self, f: &mut std::fmt::Formatter<'_>) -> std::fmt::Result {
        write!(
            f,
            "Tried to construct a CompactWidth from a u8 that was not 1, 2, 4, or 8."
        )
    }
}

impl std::error::Error for NotACompactWidthError {}

impl CompactWidth {
    /// Returns a new [`CompactWidth`].
    pub(crate) fn new(n: u8) -> Result<CompactWidth, NotACompactWidthError> {
        match n {
            1 => Ok(CompactWidth::One),
            2 => Ok(CompactWidth::Two),
            4 => Ok(CompactWidth::Four),
            8 => Ok(CompactWidth::Eight),
            _ => Err(NotACompactWidthError()),
        }
    }

    /// Returns the most compact width in bytes (1, 2, 4, or 8) needed to represent a given `u64` as a corresponding 8-bit, 16-bit, 32-bit, or 64-bit number.
    ///
    /// [Definition](https://willowprotocol.org/specs/encodings/index.html#compact_width).
    pub fn from_u64(value: u64) -> Self {
        if value <= u8::MAX as u64 {
            CompactWidth::One
        } else if value <= u16::MAX as u64 {
            CompactWidth::Two
        } else if value <= u32::MAX as u64 {
            CompactWidth::Four
        } else {
            CompactWidth::Eight
        }
    }

    /// Returns the most compact width in bytes (1, 2, 4) needed to represent a given `u32` as a corresponding 8-bit, 16-bit, or 32-bit number.
    ///
    /// [Definition](https://willowprotocol.org/specs/encodings/index.html#compact_width).
    pub fn from_u32(value: u32) -> Self {
        if value <= u8::MAX as u32 {
            CompactWidth::One
        } else if value <= u16::MAX as u32 {
            CompactWidth::Two
        } else {
            CompactWidth::Four
        }
    }

    /// Returns the most compact width in bytes (1 or 2) needed to represent a given `u16` as a corresponding 8-bit or 16-bit number.
    ///
    /// [Definition](https://willowprotocol.org/specs/encodings/index.html#compact_width).
    pub fn from_u16(value: u16) -> Self {
        if value <= u8::MAX as u16 {
            CompactWidth::One
        } else {
            CompactWidth::Two
        }
    }

    /// Returns [`CompactWidth::One`], the only [`CompactWidth`] needed to represent a given `u8`.
    ///
    /// [Definition](https://willowprotocol.org/specs/encodings/index.html#compact_width).
    pub fn from_u8(_: u8) -> Self {
        CompactWidth::One
    }

    /// Returns the width in bytes of this [`CompactWidth`].
    pub fn width(&self) -> usize {
        match self {
            CompactWidth::One => 1,
            CompactWidth::Two => 2,
            CompactWidth::Four => 4,
            CompactWidth::Eight => 8,
        }
    }

    /// Encodes a [`CompactWidth`] as a 2-bit integer `n` such that 2^n gives the bytewidth of the [`CompactWidth`], and then place that 2-bit number into a `u8` at the bit-index of `position`.
    pub fn bitmask(&self, position: u8) -> u8 {
        let og = match self {
            CompactWidth::One => 0b0000_0000,
            CompactWidth::Two => 0b0100_0000,
            CompactWidth::Four => 0b1000_0000,
            CompactWidth::Eight => 0b1100_0000,
        };

        og >> position
    }

    pub fn decode_fixed_width_bitmask(mask: u8, offset: u8) -> Self {
        let twobit_mask = 0b0000_0011;
        let two_bit_int = mask >> (6 - offset) & twobit_mask;

        // Because we sanitise the input down to a 2-bit integer, we can safely unwrap this.
        CompactWidth::new(2u8.pow(two_bit_int as u32)).unwrap()
    }
}

use syncify::syncify;
use syncify::syncify_replace;

#[syncify(encoding_sync)]
pub mod encoding {
    use super::*;

    #[syncify_replace(use ufotofu::sync::{BulkConsumer, BulkProducer};)]
    use ufotofu::local_nb::{BulkConsumer, BulkProducer};

    use crate::unsigned_int::{U16BE, U32BE, U64BE, U8BE};

    #[syncify_replace(use crate::sync::{Decodable};)]
    use crate::Decodable;

    /// Encodes a `u64` integer as a `compact_width(value)`-byte big-endian integer, and consume that with a [`BulkConsumer`].
    pub async fn encode_compact_width_be<Consumer: BulkConsumer<Item = u8>>(
        value: u64,
        consumer: &mut Consumer,
    ) -> Result<(), Consumer::Error> {
        let width = CompactWidth::from_u64(value).width();

        consumer
            .bulk_consume_full_slice(&value.to_be_bytes()[8 - width..])
            .await
            .map_err(|f| f.reason)?;

        Ok(())
    }

<<<<<<< HEAD
    /// Decode the bytes representing a [`CompactWidth`]-bytes integer into a `usize` as encoding relation.
    pub async fn decode_relation_compact_width_be<Producer: BulkProducer<Item = u8>>(
        compact_width: CompactWidth,
        producer: &mut Producer,
    ) -> Result<u64, DecodeError<Producer::Error>> {
        let decoded = match compact_width {
            CompactWidth::One => U8BE::decode_canonical(producer).await.map(u64::from),
            CompactWidth::Two => U16BE::decode_canonical(producer).await.map(u64::from),
            CompactWidth::Four => U32BE::decode_canonical(producer).await.map(u64::from),
            CompactWidth::Eight => U64BE::decode_canonical(producer).await.map(u64::from),
        }?;

        Ok(decoded)
    }

    /// Decode the bytes representing a [`CompactWidth`]-bytes integer into a `usize`.
    /// Will fail if the decoded value could have been encoded with a smaller [`CompactWidth`].
=======
    /// Decodes the bytes representing a [`CompactWidth`]-bytes integer into a `usize`.
>>>>>>> 569c3fe0
    pub async fn decode_compact_width_be<Producer: BulkProducer<Item = u8>>(
        compact_width: CompactWidth,
        producer: &mut Producer,
    ) -> Result<u64, DecodeError<Producer::Error>> {
        let decoded = match compact_width {
            CompactWidth::One => U8BE::decode_canonical(producer).await.map(u64::from),
            CompactWidth::Two => U16BE::decode_canonical(producer).await.map(u64::from),
            CompactWidth::Four => U32BE::decode_canonical(producer).await.map(u64::from),
            CompactWidth::Eight => U64BE::decode_canonical(producer).await.map(u64::from),
        }?;

        let real_width = CompactWidth::from_u64(decoded);

        if real_width != compact_width {
            return Err(DecodeError::InvalidInput);
        }

        Ok(decoded)
    }
}

#[cfg(test)]
mod tests {
    use encoding_sync::{decode_compact_width_be, encode_compact_width_be};
    use ufotofu::local_nb::consumer::IntoVec;
    use ufotofu::local_nb::producer::FromBoxedSlice;

    use super::*;

    #[test]
    fn compact_width_works() {
        // u64
        assert_eq!(CompactWidth::from_u64(0_u64), CompactWidth::One);
        assert_eq!(CompactWidth::from_u64(u8::MAX as u64), CompactWidth::One);

        assert_eq!(
            CompactWidth::from_u64(u8::MAX as u64 + 1),
            CompactWidth::Two
        );
        assert_eq!(CompactWidth::from_u64(u16::MAX as u64), CompactWidth::Two);

        assert_eq!(
            CompactWidth::from_u64(u16::MAX as u64 + 1),
            CompactWidth::Four
        );
        assert_eq!(CompactWidth::from_u64(u32::MAX as u64), CompactWidth::Four);

        assert_eq!(
            CompactWidth::from_u64(u32::MAX as u64 + 1),
            CompactWidth::Eight
        );
        assert_eq!(CompactWidth::from_u64(u64::MAX), CompactWidth::Eight);

        // u32
        assert_eq!(CompactWidth::from_u32(0_u32), CompactWidth::One);
        assert_eq!(CompactWidth::from_u32(u8::MAX as u32), CompactWidth::One);

        assert_eq!(
            CompactWidth::from_u32(u8::MAX as u32 + 1),
            CompactWidth::Two
        );
        assert_eq!(CompactWidth::from_u32(u16::MAX as u32), CompactWidth::Two);

        assert_eq!(
            CompactWidth::from_u32(u16::MAX as u32 + 1),
            CompactWidth::Four
        );
        assert_eq!(CompactWidth::from_u32(u32::MAX), CompactWidth::Four);

        // u16
        assert_eq!(CompactWidth::from_u16(0_u16), CompactWidth::One);
        assert_eq!(CompactWidth::from_u16(u8::MAX as u16), CompactWidth::One);

        assert_eq!(
            CompactWidth::from_u16(u8::MAX as u16 + 1),
            CompactWidth::Two
        );
        assert_eq!(CompactWidth::from_u16(u16::MAX), CompactWidth::Two);

        // u8
        assert_eq!(CompactWidth::from_u8(0_u8), CompactWidth::One);
        assert_eq!(CompactWidth::from_u8(u8::MAX), CompactWidth::One);
    }

    #[test]
    fn encoding() {
        let values = [
            (CompactWidth::One, 0),
            (CompactWidth::One, u8::MAX as u64),
            (CompactWidth::Two, u8::MAX as u64 + 1),
            (CompactWidth::Two, u16::MAX as u64),
            (CompactWidth::Four, u16::MAX as u64 + 1),
            (CompactWidth::Four, u32::MAX as u64),
            (CompactWidth::Eight, u32::MAX as u64 + 1),
            (CompactWidth::Eight, u64::MAX),
        ];

        for (compact_width, value) in values {
            let mut consumer = IntoVec::<u8>::new();

            encode_compact_width_be(value, &mut consumer).unwrap();

            let encode_result = consumer.into_vec();

            let decoded_compact_width = CompactWidth::new(encode_result.len() as u8).unwrap();

            assert_eq!(decoded_compact_width, compact_width);

            let mut producer = FromBoxedSlice::from_vec(encode_result);

            let decode_result =
                decode_compact_width_be(decoded_compact_width, &mut producer).unwrap();

            assert_eq!(decode_result, value);
        }
    }
}<|MERGE_RESOLUTION|>--- conflicted
+++ resolved
@@ -148,8 +148,7 @@
         Ok(())
     }
 
-<<<<<<< HEAD
-    /// Decode the bytes representing a [`CompactWidth`]-bytes integer into a `usize` as encoding relation.
+    /// Decodes the bytes representing a [`CompactWidth`]-bytes integer into a `usize` as encoding relation.
     pub async fn decode_relation_compact_width_be<Producer: BulkProducer<Item = u8>>(
         compact_width: CompactWidth,
         producer: &mut Producer,
@@ -164,11 +163,8 @@
         Ok(decoded)
     }
 
-    /// Decode the bytes representing a [`CompactWidth`]-bytes integer into a `usize`.
+    /// Decodes the bytes representing a [`CompactWidth`]-bytes integer into a `usize`.
     /// Will fail if the decoded value could have been encoded with a smaller [`CompactWidth`].
-=======
-    /// Decodes the bytes representing a [`CompactWidth`]-bytes integer into a `usize`.
->>>>>>> 569c3fe0
     pub async fn decode_compact_width_be<Producer: BulkProducer<Item = u8>>(
         compact_width: CompactWidth,
         producer: &mut Producer,
