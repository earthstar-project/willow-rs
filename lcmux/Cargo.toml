[package]
name = "lcmux"
version = "0.1.0"
edition = "2021"

[dependencies]
either = "1.10.0"
<<<<<<< HEAD
wb_async_utils = { version = "0.1.1", features = ["ufotofu_utils"] }
=======
wb_async_utils = { version = "0.1.3", features = [
    "ufotofu_utils",
] }
>>>>>>> 39490812
ufotofu = { version = "0.6.0", features = ["std"] }
ufotofu_codec = { version = "0.1.0" }
ufotofu_codec_endian = { version = "0.1.0" }
compact_u64 = { version = "0.1.0" }
ufotofu_queues = { version = "0.6.0", features = ["std"] }
async_cell = "0.2.2"
futures = { version = "0.3.31" }
willow-encoding = { path = "../encoding", version = "0.1.0" }

[dev-dependencies]
smol = "2.0.2"

[lints]
workspace = true<|MERGE_RESOLUTION|>--- conflicted
+++ resolved
@@ -5,13 +5,9 @@
 
 [dependencies]
 either = "1.10.0"
-<<<<<<< HEAD
-wb_async_utils = { version = "0.1.1", features = ["ufotofu_utils"] }
-=======
 wb_async_utils = { version = "0.1.3", features = [
     "ufotofu_utils",
 ] }
->>>>>>> 39490812
 ufotofu = { version = "0.6.0", features = ["std"] }
 ufotofu_codec = { version = "0.1.0" }
 ufotofu_codec_endian = { version = "0.1.0" }
