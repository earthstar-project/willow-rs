--- conflicted
+++ resolved
@@ -4,7 +4,6 @@
 edition = "2021"
 
 [dependencies]
-<<<<<<< HEAD
 either = "1.10.0"
 wb_async_utils = { path = "../wb_async_utils", version = "0.1.0", features = [
     "channels",
@@ -16,14 +15,7 @@
 ufotofu_queues = { version = "0.5.0", features = ["std"] }
 async_cell = "0.2.2"
 futures = { version = "0.3.31" }
-=======
-wb_async_utils = { path = "../wb_async_utils", version = "0.1.0" }
 willow-encoding = { path = "../encoding", version = "0.1.0" }
-ufotofu = { version = "0.6.0", features = ["std"] }
-ufotofu_codec = { path = "../ufotofu_codec", version = "0.1.0"}
-ufotofu_codec_endian = { path = "../ufotofu_codec_endian", version = "0.1.0" }
-compact_u64 = { path = "../compact_u64", version = "0.1.0"}
->>>>>>> 70a53aea
 
 [lints]
 workspace = true