--- conflicted
+++ resolved
@@ -1,14 +1,10 @@
-// TODO implement Encodable for each of these (but not for `IncomingFragmentHeader`)
-
-<<<<<<< HEAD
-use ufotofu_codec::{Blame, Decodable, DecodeError, Encodable};
-=======
+// TODO implement Encodable for each of these (but not for `IncomingFrameHeader`)
+
 use compact_u64::{CompactU64, Tag, TagWidth};
 use ufotofu::BulkConsumer;
 use ufotofu_codec::{
     Blame, Decodable, DecodeError, Encodable, RelativeDecodable, RelativeEncodable,
 };
->>>>>>> 70a53aea
 
 pub struct IssueGuarantee {
     pub channel: u64,
@@ -18,11 +14,6 @@
 impl Encodable for IssueGuarantee {
     async fn encode<C>(&self, consumer: &mut C) -> Result<(), C::Error>
     where
-<<<<<<< HEAD
-        C: ufotofu::BulkConsumer<Item = u8>,
-    {
-        todo!()
-=======
         C: BulkConsumer<Item = u8>,
     {
         // Header with compacted channel u64
@@ -34,7 +25,6 @@
         MessageFieldU64(self.amount).encode(consumer).await?;
 
         Ok(())
->>>>>>> 70a53aea
     }
 }
 
@@ -46,11 +36,6 @@
 impl Encodable for Absolve {
     async fn encode<C>(&self, consumer: &mut C) -> Result<(), C::Error>
     where
-<<<<<<< HEAD
-        C: ufotofu::BulkConsumer<Item = u8>,
-    {
-        todo!()
-=======
         C: BulkConsumer<Item = u8>,
     {
         // Header with compacted channel u64
@@ -62,7 +47,6 @@
         MessageFieldU64(self.amount).encode(consumer).await?;
 
         Ok(())
->>>>>>> 70a53aea
     }
 }
 
@@ -139,11 +123,6 @@
 impl Encodable for AnnounceDropping {
     async fn encode<C>(&self, consumer: &mut C) -> Result<(), C::Error>
     where
-<<<<<<< HEAD
-        C: ufotofu::BulkConsumer<Item = u8>,
-    {
-        todo!()
-=======
         C: BulkConsumer<Item = u8>,
     {
         HeaderWithEmbeddedChannelAndMaybeLength::AnnounceDropping(self.channel)
@@ -151,7 +130,6 @@
             .await?;
 
         Ok(())
->>>>>>> 70a53aea
     }
 }
 
@@ -178,10 +156,8 @@
     pub length: u64,
 }
 
-<<<<<<< HEAD
 /// A byte whose most significant four bits are zero, and whose least significant four bits contain encoding information for a SendControl frame.
 pub type SendControlNibble = u8;
-=======
 impl Encodable for SendToChannelHeader {
     async fn encode<C>(&self, consumer: &mut C) -> Result<(), C::Error>
     where
@@ -194,7 +170,6 @@
         Ok(())
     }
 }
->>>>>>> 70a53aea
 
 /// Does not include the actual message bytes.
 pub struct SendControlHeader {
@@ -202,21 +177,10 @@
     pub encoding_nibble: SendControlNibble,
 }
 
+/// An incoming LCMUX frame header: all information, except for the message bytes in case of a `SendToChannel` or `SendControl` frame.
 impl Encodable for SendControlHeader {
     async fn encode<C>(&self, consumer: &mut C) -> Result<(), C::Error>
     where
-        C: ufotofu::BulkConsumer<Item = u8>,
-    {
-        todo!()
-    }
-}
-
-<<<<<<< HEAD
-/// An incoming LCMUX frame header: all information, except for the message bytes in case of a `SendToChannel` or `SendControl` frame.
-=======
-impl Encodable for SendControlHeader {
-    async fn encode<C>(&self, consumer: &mut C) -> Result<(), C::Error>
-    where
         C: BulkConsumer<Item = u8>,
     {
         let header = 0b1000_0000 | self.encoding_nibble;
@@ -228,7 +192,6 @@
 }
 
 /// An incoming LCMUX fragment header: all information, except for the message bytes in case of a `SendToChannel` or `SendControl` fragment.
->>>>>>> 70a53aea
 ///
 /// Implements [`Decodable`] because we use this to figure out with incoming data. Does not implement [`Encodable`], however, since we already know which kind of header we are encoding.
 pub enum IncomingFrameHeader {
@@ -243,10 +206,7 @@
     SendControlHeader(SendControlHeader),
 }
 
-<<<<<<< HEAD
 impl Decodable for IncomingFrameHeader {
-=======
-impl Decodable for IncomingFragmentHeader {
     type ErrorReason = Blame;
 
     async fn decode<P>(
@@ -265,11 +225,9 @@
                 // Decode nibble
                 let nibble = 0b0000_1111 & header;
 
-                Ok(IncomingFragmentHeader::SendControlHeader(
-                    SendControlHeader {
-                        encoding_nibble: nibble,
-                    },
-                ))
+                Ok(IncomingFrameHeader::SendControlHeader(SendControlHeader {
+                    encoding_nibble: nibble,
+                }))
             }
             _ => {
                 let header = HeaderWithEmbeddedChannelAndMaybeLength::decode(producer).await?;
@@ -277,14 +235,14 @@
                 // And then get the message field.
                 match header {
                     HeaderWithEmbeddedChannelAndMaybeLength::SendToChannel((length, channel)) => {
-                        Ok(IncomingFragmentHeader::SendToChannelHeader(
+                        Ok(IncomingFrameHeader::SendToChannelHeader(
                             SendToChannelHeader { length, channel },
                         ))
                     }
                     HeaderWithEmbeddedChannelAndMaybeLength::IssueGuarantee(channel) => {
                         let field = MessageFieldU64::decode(producer).await?.0;
 
-                        Ok(IncomingFragmentHeader::IssueGuarantee(IssueGuarantee {
+                        Ok(IncomingFrameHeader::IssueGuarantee(IssueGuarantee {
                             channel,
                             amount: field,
                         }))
@@ -292,7 +250,7 @@
                     HeaderWithEmbeddedChannelAndMaybeLength::Absolve(channel) => {
                         let field = MessageFieldU64::decode(producer).await?.0;
 
-                        Ok(IncomingFragmentHeader::Absolve(Absolve {
+                        Ok(IncomingFrameHeader::Absolve(Absolve {
                             channel,
                             amount: field,
                         }))
@@ -300,7 +258,7 @@
                     HeaderWithEmbeddedChannelAndMaybeLength::Plead(channel) => {
                         let field = MessageFieldU64::decode(producer).await?.0;
 
-                        Ok(IncomingFragmentHeader::Plead(Plead {
+                        Ok(IncomingFrameHeader::Plead(Plead {
                             channel,
                             target: field,
                         }))
@@ -308,7 +266,7 @@
                     HeaderWithEmbeddedChannelAndMaybeLength::LimitSending(channel) => {
                         let field = MessageFieldU64::decode(producer).await?.0;
 
-                        Ok(IncomingFragmentHeader::LimitSending(LimitSending {
+                        Ok(IncomingFrameHeader::LimitSending(LimitSending {
                             channel,
                             bound: field,
                         }))
@@ -316,18 +274,18 @@
                     HeaderWithEmbeddedChannelAndMaybeLength::LimitReceiving(channel) => {
                         let field = MessageFieldU64::decode(producer).await?.0;
 
-                        Ok(IncomingFragmentHeader::LimitReceiving(LimitReceiving {
+                        Ok(IncomingFrameHeader::LimitReceiving(LimitReceiving {
                             channel,
                             bound: field,
                         }))
                     }
                     HeaderWithEmbeddedChannelAndMaybeLength::AnnounceDropping(channel) => {
-                        Ok(IncomingFragmentHeader::AnnounceDropping(AnnounceDropping {
+                        Ok(IncomingFrameHeader::AnnounceDropping(AnnounceDropping {
                             channel,
                         }))
                     }
                     HeaderWithEmbeddedChannelAndMaybeLength::Apologise(channel) => {
-                        Ok(IncomingFragmentHeader::Apologise(Apologise { channel }))
+                        Ok(IncomingFrameHeader::Apologise(Apologise { channel }))
                     }
                 }
             }
@@ -372,7 +330,6 @@
 }
 
 impl Decodable for MessageFieldU64 {
->>>>>>> 70a53aea
     type ErrorReason = Blame;
 
     async fn decode<P>(
@@ -380,10 +337,6 @@
     ) -> Result<Self, DecodeError<P::Final, P::Error, Self::ErrorReason>>
     where
         P: ufotofu::BulkProducer<Item = u8>,
-<<<<<<< HEAD
-    {
-        todo!()
-=======
         Self: Sized,
     {
         let first_byte = producer.produce_item().await?;
@@ -607,6 +560,5 @@
                 )))
             }
         }
->>>>>>> 70a53aea
     }
 }