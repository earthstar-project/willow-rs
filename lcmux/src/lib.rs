--- conflicted
+++ resolved
@@ -1,11 +1,5 @@
-<<<<<<< HEAD
-mod client;
 mod client_logic;
 mod frames;
-=======
-mod frames;
-mod client_logic;
->>>>>>> 674cc015
 mod server_logic;
 
 mod guarantee_bound;
