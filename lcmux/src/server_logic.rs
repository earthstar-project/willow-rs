//! Components for the server side of logical channels, i.e., the side that issues guarantees and enforces them.
//!
//! This implementation provides a bounded queue into which all messages sent over the logical channel are copied. It provides notifications when to send guarantees, so that a peer that respects those guarantees never exceeds the queue capacity. If the capacity is exceeded regardless, the message is dropped, and a notification for sending a `AnnounceDropping` message is emitted. Finally, it emits a `LimitReceiving` message when the queue is closed.
//!
//! As input, the implementation requires the messages sent over the logical channel, as well as notifications about incoming `Absolve` messages (which do not affect its internal buffer size, however), `LimitSending` messages (which allow the implementation to communicate when no more messages will arrive over the logical channel), and `Apologise` messages (which are handled fully transparently to allow receiving further messages over the logical channel).
//!
//! The implementation does not emit `Plead` messages, since it works with a fixed-capacity queue.

use std::{cell::Cell, cmp::min, marker::PhantomData, ops::Deref, usize};

use ufotofu::{BufferedProducer, BulkConsumer, BulkProducer, Producer};

use either::Either::{self, *};

use ufotofu_queues::Queue;
use wb_async_utils::{
    spsc::{self, new_spsc},
    TakeCell,
};

use crate::{guarantee_bound::GuaranteeBoundCell, guarantee_cell::GuaranteeCellWithoutBound};

/// The opaque state by which the separate components of a [`ServerLogic`] struct can communicate.
#[derive(Debug)]
pub(crate) struct State<Q> {
    spsc_state: spsc::State<Q, (), ()>,
    // Are we currently dropping all incoming data messages?
    currently_dropping: Cell<bool>,
    // Notifications about announcing the dropping of messages: `Left(())` imdicates we should send an `AnnounceDropping` message. `Right(Ok(()))` indicates we will never have to do so again because the client signalled so. `<Right(Err(()))` indicates we will never have to do so again because of a client error.
    start_dropping: TakeCell<Either<(), Result<(), ()>>>,
    // Tracks the voluntary bounds on guarantees that the client will use up at most. Updated whenever a new message arrives, and raises an error if the bound is violated. When the bound is reached, the byte buffer for this channel is closed.
    bound: GuaranteeBoundCell,
    // Guarantees that we can grant to the client. Updated whenever we interact with the receiver end of the buffer channel.
    guarantees: GuaranteeCellWithoutBound,
    /// Notify of guarantees to give only once accumulated guarantees have crossed this threshold.
    watermark: u64,
    max_queue_capacity: usize,
}

impl<Q: Queue<Item = u8>> State<Q> {
    pub fn new(queue: Q, max_queue_capacity: usize, watermark: u64) -> Self {
        let guarantees = GuaranteeCellWithoutBound::new();
        let result = guarantees.add_guarantees((max_queue_capacity - queue.len()) as u64);
        debug_assert!(result == Ok(()));

        Self {
            spsc_state: spsc::State::new(queue),
            currently_dropping: Cell::new(false),
            start_dropping: TakeCell::new(),
            bound: GuaranteeBoundCell::new(),
            guarantees,
            watermark,
            max_queue_capacity,
        }
    }

    // Everything we need to do when we know that no more data will (or rather, should) ever arrive because a voluntary bound was exactly reached.
    fn bound_of_zero(&self) {
        if !self.spsc_state.has_been_closed_or_errored_yet() {
            self.spsc_state.close(());
        }
        self.start_dropping.set(Right(Ok(())));
        self.guarantees.set_final();
    }

    // Report to all components that an error ocurred and the session is now invalid.
    fn report_error(&self) {
        if !self.spsc_state.has_been_closed_or_errored_yet() {
            self.spsc_state.cause_error(());
        }
        self.start_dropping.set(Right(Err(())));
        self.guarantees.set_error();
    }
}

/// Everything you need to correctly manage an LCMUX server.
#[derive(Debug)]
pub(crate) struct ServerLogic<R, Q> {
    /// Inform the server logic about incoming messages (control and data) about this logical channel.
    pub receiver: MessageReceiver<R, Q>,
    /// You can await on this to be notified when the server should grant more guarantees to the client.
    pub guarantees_to_give: GuaranteesToGive<R, Q>,
    /// A shelf that tells the server when to send `AnnounceDropping` frames. The final value indicates that that will never become necessary again, either because of a voluntary bound (Ok) or because of invalid message patterns (Err).
    pub start_dropping: StartDropping<R, Q>,
    /// All the data that was sent to this logical channel via SendToChannel frames.
    pub received_data: ReceivedData<R, Q>,
}

impl<R, Q> ServerLogic<R, Q>
where
    R: Deref<Target = State<Q>> + Clone,
{
    /// The effective entrypoint to this module. Given a reference to an opaque state handle, this returns the server session state for a single logical channel.
    pub fn new(state: R) -> Self {
        let (buffer_sender, buffer_receiver) = new_spsc(ProjectSpscState {
            r: state.clone(),
            phantom: PhantomData,
        });

        ServerLogic {
            receiver: MessageReceiver {
                state: state.clone(),
                buffer_sender,
            },
            guarantees_to_give: GuaranteesToGive {
                state: state.clone(),
                phantom: PhantomData,
            },
            start_dropping: StartDropping {
                state: state.clone(),
                phantom: PhantomData,
            },
            received_data: ReceivedData {
                state: state,
                buffer_receiver,
            },
        }
    }
}

#[derive(Debug, PartialEq, Eq)]
pub enum ReceiveSendToChannelError<ProducerFinal, ProducerError> {
    UnexpectedEndOfInput(ProducerFinal),
    ProducerError(ProducerError),
    DisrespectedLimitSendingMessage,
}

#[derive(Debug)]
pub struct MessageReceiver<R, Q> {
    state: R,
    buffer_sender: spsc::Sender<ProjectSpscState<R, Q>, Q, (), ()>,
}

impl<R, Q> MessageReceiver<R, Q>
where
    R: Deref<Target = State<Q>>,
    Q: Queue<Item = u8>,
{
    /// Reads data from the producer into the buffer. To be called whenever receiving a `SendToChannel` header.
    pub async fn receive_send_to_channel<P: BulkProducer<Item = u8>>(
        &mut self,
        length: u64,
        p: &mut P,
    ) -> Result<(), ReceiveSendToChannelError<P::Final, P::Error>> {
        let state = self.state.deref();

        // If we are currently dropping, do so, silently.
        if state.currently_dropping.get() {
            return self.drop_producer_data(length, p).await;
        } else {
            // Not dropping (yet). Does the message fit into our buffer?
            if length > (state.max_queue_capacity - self.buffer_sender.len()) as u64 {
                // Message is too large, drop it and all further messages until the next apology.
                state.currently_dropping.set(true);
                state.start_dropping.set(Left(()));

                // We need to actively read data from the producer and drop it, and report producer errors if necessary.
                return self.drop_producer_data(length, p).await;
            }

            // The message would fit into our buffer. Check if it violates a voluntary bound.
            match state.bound.use_up(length) {
                Err(()) => {
                    // Bound was violated. Drop the message, report the error.
                    state.report_error();
                    return Err(ReceiveSendToChannelError::DisrespectedLimitSendingMessage);
                }
                Ok(Some(0)) => {
                    // Bound was exactly reached. We know no more data will arive.
                    state.bound_of_zero();
                    // Continue processing the data.
                }
                Ok(_) => {
                    // Continue processing the data.
                }
            }

            // Actually buffer the data.
            let mut remaining = length;
            while remaining > 0 {
                match p.expose_items().await {
                    Err(producer_error) => {
                        state.report_error();
                        return Err(ReceiveSendToChannelError::ProducerError(producer_error));
                    }
                    Ok(Right(final_value)) => {
                        state.report_error();
                        return Err(ReceiveSendToChannelError::UnexpectedEndOfInput(final_value));
                    }
                    Ok(Left(items)) => {
                        let num_items_to_read =
                            min(items.len(), min(remaining, usize::MAX as u64) as usize);

                        match self
                            .buffer_sender
                            .bulk_consume(&items[..num_items_to_read])
                            .await
                        {
                            Err(_) => unreachable!(), // Infallible
                            Ok(num_consumed) => match p.consider_produced(num_consumed).await {
                                Err(err) => {
                                    state.report_error();
                                    return Err(ReceiveSendToChannelError::ProducerError(err));
                                }
                                Ok(()) => {
                                    remaining -= num_consumed as u64;
                                }
                            },
                        }
                    }
                }
            }

            Ok(())
        }
    }

    /// To be called when receiving an Absolve frame.
    ///
    /// An error indicates an greater Absolve than what they actually had, an overflow, or a violated bound, none of which occurs with a spec conformant peer.
    pub fn receive_absolve(&mut self, amount: u64) -> Result<(), ()> {
        if self.client_guarantees() < amount {
            self.state.report_error();
            return Err(());
        }

        // Act as if we had read `amount` many bytes via `receive_sent_to_channel` and emitted them on the corresponding receiver.
        if let Err(()) = self.state.guarantees.add_guarantees(amount) {
            self.state.report_error();
            return Err(());
        }
        if let Err(()) = self.state.bound.use_up(amount) {
            self.state.report_error();
            return Err(());
        }

        Ok(())
    }

    /// To be called when receiving a LimitSending frame.
    ///
    /// An error indicates an invalid bound (less tight than a prior bound).
    pub fn receive_limit_sending(&mut self, bound: u64) -> Result<(), ()> {
        if self.state.bound.apply_bound(bound).is_err() {
            self.state.report_error();
            return Err(());
        }

        if bound == 0 {
            self.state.bound_of_zero();
        }

        Ok(())
    }

    /// To be called when receiving an Apologise frame.
    ///
    /// An error indicates an apology sent while the client could not have known that we were dropping (or, in fact, knew for certain that we were not).
    pub fn receive_apologise(&mut self) -> Result<(), ()> {
        if !self.state.currently_dropping.get() {
            self.state.report_error();
            return Err(());
        } else {
            // We are currently dropping, but did we even notify the client about that yet?
            match self.state.start_dropping.peek() {
                None => {
                    // All good, we already notified them.
                    // Actually, we don't know whether us writing the corresponding message was still flushed into the network, but this is the best we can check. And even if they sent their message too soon, no inconsistencies can arise from that.

                    // Anyway, set our state to not dropping, and report success.
                    self.state.currently_dropping.set(false);
                    Ok(())
                }
                _ => {
                    // They definitely sent their message before we told them we were dropping. That's non-conformant!
                    self.state.report_error();
                    return Err(());
                }
            }
        }
    }

    // Computes how many guarantees the client has available right now.
    fn client_guarantees(&self) -> u64 {
        let pending_guarantees_to_give = self.state.guarantees.get_current_acc();
        (self.state.max_queue_capacity as u64)
            - ((self.buffer_sender.len() as u64) + pending_guarantees_to_give)
    }

    async fn drop_producer_data<P: BulkProducer<Item = u8>>(
        &mut self,
        mut remaining: u64,
        p: &mut P,
    ) -> Result<(), ReceiveSendToChannelError<P::Final, P::Error>> {
        let state = self.state.deref();
        while remaining > 0 {
            match p.expose_items().await {
                Err(producer_error) => {
                    state.report_error();
                    return Err(ReceiveSendToChannelError::ProducerError(producer_error));
                }
                Ok(Right(final_value)) => {
                    state.report_error();
                    return Err(ReceiveSendToChannelError::UnexpectedEndOfInput(final_value));
                }
                Ok(Left(items)) => {
                    let num_items_to_drop =
                        min(items.len(), min(remaining, usize::MAX as u64) as usize);

                    match p.consider_produced(num_items_to_drop).await {
                        Err(err) => {
                            state.report_error();
                            return Err(ReceiveSendToChannelError::ProducerError(err));
                        }
                        Ok(()) => {
                            remaining -= num_items_to_drop as u64;
                        }
                    }
                }
            }
        }

        return Ok(());
    }
}

#[derive(Debug)]
pub struct GuaranteesToGive<R, Q> {
    state: R,
    phantom: PhantomData<Q>,
}

impl<R, Q> Producer for GuaranteesToGive<R, Q>
where
    R: Deref<Target = State<Q>>,
{
    type Item = u64;

    type Final = ();

    type Error = ();

<<<<<<< HEAD
    async fn produce(&mut self) -> Result<either::Either<Self::Item, Self::Final>, Self::Error> {
        let () = self
            .state
            .guarantee_related_action_necessary
            .get()
            .await
            .or(Err(Blame::TheirFault))?;
        Ok(Left(self.state.guarantees_to_give.get()))
=======
    async fn produce(&mut self) -> Result<Either<Self::Item, Self::Final>, Self::Error> {
        self.state
            .guarantees
            .await_threshold_clear(self.state.watermark)
            .await
>>>>>>> 674cc015
    }
}

#[derive(Debug)]
pub struct StartDropping<R, Q> {
    state: R,
    phantom: PhantomData<Q>,
}

impl<R, Q> Producer for StartDropping<R, Q>
where
    R: Deref<Target = State<Q>>,
{
    type Item = ();

    type Final = ();

    type Error = ();

<<<<<<< HEAD
    async fn produce(&mut self) -> Result<either::Either<Self::Item, Self::Final>, Self::Error> {
        Ok(Left(
            self.state
                .droppings_to_announce
                .get()
                .await
                .or(Err(Blame::TheirFault))?,
        ))
=======
    async fn produce(&mut self) -> Result<Either<Self::Item, Self::Final>, Self::Error> {
        match self.state.start_dropping.take().await {
            Left(()) => Ok(Left(())),
            Right(Ok(())) => Ok(Right(())),
            Right(Err(())) => Err(()),
        }
>>>>>>> 674cc015
    }
}

/// A `BulkProducer` of all data being sent to the logical channel.
///
/// This is a wrapper around SharedState.buffer_out that also calls `increase_guarantees_to_give` for every produced byte.
#[derive(Debug)]
pub struct ReceivedData<R, Q> {
    state: R,
    buffer_receiver: spsc::Receiver<ProjectSpscState<R, Q>, Q, (), ()>,
}

impl<R, Q> Producer for ReceivedData<R, Q>
where
    R: Deref<Target = State<Q>>,
    Q: Queue<Item = u8>,
{
    type Item = u8;

    type Final = ();

    type Error = ();

    async fn produce(&mut self) -> Result<Either<Self::Item, Self::Final>, Self::Error> {
        match self.buffer_receiver.produce().await? {
            Left(byte) => match self.state.guarantees.add_guarantees(1) {
                Err(()) => {
                    self.state.report_error();
                    Err(())
                }
                Ok(()) => Ok(Left(byte)),
            },
            Right(fin) => Ok(Right(fin)),
        }
    }
}

impl<R, Q> BufferedProducer for ReceivedData<R, Q>
where
    R: Deref<Target = State<Q>>,
    Q: Queue<Item = u8>,
{
    async fn slurp(&mut self) -> Result<(), Self::Error> {
        self.buffer_receiver.slurp().await
    }
}

impl<R, Q> BulkProducer for ReceivedData<R, Q>
where
    R: Deref<Target = State<Q>>,
    Q: Queue<Item = u8>,
{
    async fn expose_items<'a>(
        &'a mut self,
    ) -> Result<either::Either<&'a [Self::Item], Self::Final>, Self::Error>
    where
        Self::Item: 'a,
    {
        self.buffer_receiver.expose_items().await
    }

    async fn consider_produced(&mut self, amount: usize) -> Result<(), Self::Error> {
        self.buffer_receiver.consider_produced(amount).await?;

        match self.state.guarantees.add_guarantees(amount as u64) {
            Err(()) => {
                self.state.report_error();
                Err(())
            }
            Ok(()) => Ok(()),
        }
    }
}

#[derive(Debug)]
struct ProjectSpscState<R, Q> {
    r: R,
    phantom: PhantomData<Q>,
}

impl<R, Q> Clone for ProjectSpscState<R, Q>
where
    R: Clone,
{
    fn clone(&self) -> Self {
        Self {
            r: self.r.clone(),
            phantom: self.phantom.clone(),
        }
    }
}

<<<<<<< HEAD
pub struct ServerHandle<Q> {
    pub input: Input<Q>,
    pub guarantees_to_give: GuaranteesToGive,
    pub droppings_to_announce: DroppingsToAnnounce,
    pub received_data: ReceivedData<Q>,
}

pub enum IngestionError<ProducerFinal, ProducerError> {
    Producer(ProducerError),
    UnexpectedEndOfInput(ProducerFinal),
}

/// A trait for types that can accept incoming channel message bytes.
pub trait BufferIn: BulkConsumer<Item = u8, Error = Infallible> {
    /// Returns how many guarantees the server can give for this channel at connection start.
    fn initial_guarantees_to_give(&self) -> u64;

    /// Synchronously accepts a notification that no more bytes will ever be put into this.
    fn no_more_bytes_will_arrive(&mut self);

    /// Synchronously accepts a notification that the client violated a voluntary bound on how many bytes it claimed to send in the future.
    fn bound_was_violated(&mut self);

    /// Attempts to ingest exactly `length` many bytes drawn from the given `producer`.
    ///
    /// Returns `Err(IngestionError::Producer(err))` if the producer emits an error `err`.
    /// Returns `Err(IngestionError::UnexpectedEndOfInput(fin))` if the producer emits its final value `fin` before emitting `length` many bytes.
    /// Returns `Ok(true)` if ingesting `length` many bytes worked.
    /// Returns `Ok(false)` otherwise (if this endpoint could not store/process the bytes).
    async fn accept_bytes<P>(
        &mut self,
        length: usize,
        producer: P,
    ) -> Result<bool, IngestionError<P::Final, P::Error>>
    where
        P: BulkProducer<Item = u8>;
}

// There is no corresponding BufferOut. But whichever thing works with incoming data must call `SharedState::increase_guarantees_to_give` somehow whenever it has processed data or can otherwise give out guarantees.
=======
impl<R, Q> Deref for ProjectSpscState<R, Q>
where
    R: Deref<Target = State<Q>>,
{
    type Target = spsc::State<Q, (), ()>;

    fn deref(&self) -> &Self::Target {
        &self.r.deref().spsc_state
    }
}

#[cfg(test)]
mod tests {
    use super::*;

    use ufotofu::{
        producer::{FromSlice, TestProducer, TestProducerBuilder},
        Producer,
    };

    use ufotofu_queues::Fixed;

    use smol::block_on;

    #[test]
    fn test_happy_case_sending_dropping_apologising() {
        let queue_size = 4;
        let state = State::new(Fixed::new(queue_size), queue_size, 2);
        let mut server_logic = ServerLogic::new(&state);

        let msg_data = vec![0, 1, 2, 3, 4, 5, 6, 7, 8, 9];
        let mut data_producer = FromSlice::new(&msg_data[..]);

        block_on(async {
            // Initially, all buffer capacity is granted as guarantees.
            assert_eq!(Ok(4), server_logic.guarantees_to_give.produce_item().await);
            // Initially, we are not dropping.
            assert!(!state.currently_dropping.get());

            // Hence, receiving two bytes of messages works.
            assert_eq!(
                Ok(()),
                server_logic
                    .receiver
                    .receive_send_to_channel(2, &mut data_producer)
                    .await
            );
            assert_eq!(Ok(Left(0)), server_logic.received_data.produce().await);
            assert_eq!(Ok(Left(1)), server_logic.received_data.produce().await);

            // Receiving a third byte also works.
            assert_eq!(
                Ok(()),
                server_logic
                    .receiver
                    .receive_send_to_channel(1, &mut data_producer)
                    .await
            );
            assert_eq!(Ok(Left(2)), server_logic.received_data.produce().await);

            // Receiving two more bytes *still* works, because we already produced all the data on the `server_logic.received_data`.
            // This scenario here corresponds to the client optimistically sending a two byte message despite having only one guarantee left.
            assert_eq!(
                Ok(()),
                server_logic
                    .receiver
                    .receive_send_to_channel(2, &mut data_producer)
                    .await
            );
            // Let us *not* produce those bytes right now, so that they stay in our buffer for a while. At this point, the buffer contains [3, 4].

            // Granting guarantees should consequently grant three guarantees: one for the succesful optimistic byte, and two for the remaining buffer capacity.
            assert_eq!(Ok(3), server_logic.guarantees_to_give.produce_item().await);

            // At this point, the client knows it can safely send two more bytes. Lets have it send three and let it fail.
            assert_eq!(
                Ok(()),
                server_logic
                    .receiver
                    .receive_send_to_channel(3, &mut data_producer)
                    .await
            ); // drops [5, 6, 7]
            assert!(state.currently_dropping.get());

            // Further messages are now also dropped, even if they would fit into the remaining buffer space.
            assert_eq!(
                Ok(()),
                server_logic
                    .receiver
                    .receive_send_to_channel(1, &mut data_producer)
                    .await
            ); // drops [8]
            assert!(state.currently_dropping.get());

            // The server expects an apology.
            assert_eq!(Ok(Left(())), server_logic.start_dropping.produce().await);
            // Hence, receiving an apology does not cause an error.
            assert_eq!(Ok(()), server_logic.receiver.receive_apologise());
            assert!(!state.currently_dropping.get()); // We are not dropping anymore after receiving an apology!

            // Now, the server can accept new data that fits its buffer.
            assert_eq!(
                Ok(()),
                server_logic
                    .receiver
                    .receive_send_to_channel(1, &mut data_producer)
                    .await
            ); // accepts [9]

            // Let's confirm that the correct data was accepted and dropped.
            assert_eq!(Ok(Left(3)), server_logic.received_data.produce().await);
            assert_eq!(Ok(Left(4)), server_logic.received_data.produce().await);
            assert_eq!(Ok(Left(9)), server_logic.received_data.produce().await);

            // We have three guarantees to give now. Let's pretend we got absolved of one.
            assert_eq!(Ok(()), server_logic.receiver.receive_absolve(1));
            // Since we got absolved of one, but did not reduce our buffer capacity, we can now grant one *more* guarantee than before.
            assert_eq!(Ok(4), server_logic.guarantees_to_give.produce_item().await);
        });
    }

    #[test]
    fn test_happy_case_close_indirect() {
        let queue_size = 4;
        let state = State::new(Fixed::new(queue_size), queue_size, 2);
        let mut server_logic = ServerLogic::new(&state);

        block_on(async {
            // Client communicates a bound of zero.
            assert_eq!(Ok(()), server_logic.receiver.receive_limit_sending(0));

            // This closes everything.
            assert_eq!(
                Ok(Right(())),
                server_logic.guarantees_to_give.produce().await
            ); // We don't even give the guarantees that we could have given still.
               // Had the server needed those it shouldn't have closed, then.
            assert_eq!(Ok(Right(())), server_logic.start_dropping.produce().await);
            assert_eq!(Ok(Right(())), server_logic.received_data.produce().await);
        });
    }

    #[test]
    fn test_happy_case_close_exact() {
        let queue_size = 4;
        let state = State::new(Fixed::new(queue_size), queue_size, 2);
        let mut server_logic = ServerLogic::new(&state);

        let msg_data = vec![0, 1, 2];
        let mut data_producer = FromSlice::new(&msg_data[..]);

        block_on(async {
            // Client communicates a nonzero bound.
            assert_eq!(Ok(()), server_logic.receiver.receive_limit_sending(3));

            // And then uses up that bound over two messages!
            assert_eq!(
                Ok(()),
                server_logic
                    .receiver
                    .receive_send_to_channel(2, &mut data_producer)
                    .await
            );
            assert_eq!(
                Ok(()),
                server_logic
                    .receiver
                    .receive_send_to_channel(1, &mut data_producer)
                    .await
            );

            assert_eq!(Ok(Left(0)), server_logic.received_data.produce().await);
            assert_eq!(Ok(Left(1)), server_logic.received_data.produce().await);
            assert_eq!(Ok(Left(2)), server_logic.received_data.produce().await);

            // This closes everything.
            assert_eq!(
                Ok(Right(())),
                server_logic.guarantees_to_give.produce().await
            ); // We don't even give the guarantees that we could have given still.
               // Had the server needed those it shouldn't have closed, then.
            assert_eq!(Ok(Right(())), server_logic.start_dropping.produce().await);
            assert_eq!(Ok(Right(())), server_logic.received_data.produce().await);
        });
    }

    #[test]
    fn test_err_ignore_explicit_zero_bound() {
        let queue_size = 4;
        let state = State::new(Fixed::new(queue_size), queue_size, 2);
        let mut server_logic = ServerLogic::new(&state);

        let msg_data = vec![0, 1, 2];
        let mut data_producer = FromSlice::new(&msg_data[..]);

        block_on(async {
            // Client communicates a zero bound.
            assert_eq!(Ok(()), server_logic.receiver.receive_limit_sending(0));

            // And then ignores it!
            assert_eq!(
                Err(ReceiveSendToChannelError::DisrespectedLimitSendingMessage),
                server_logic
                    .receiver
                    .receive_send_to_channel(3, &mut data_producer)
                    .await
            );

            // This triggers errors everywhere.
            assert_eq!(Err(()), server_logic.guarantees_to_give.produce().await);
            assert_eq!(Err(()), server_logic.start_dropping.produce().await);
            // Or almost: the received_data report closing (since that might have been queried before the error happened anyway, and it was more simple to implement this way rather than having the error override the closing).
            assert_eq!(Ok(Right(())), server_logic.received_data.produce().await);
        });
    }

    #[test]
    fn test_err_ignore_bound() {
        let queue_size = 4;
        let state = State::new(Fixed::new(queue_size), queue_size, 2);
        let mut server_logic = ServerLogic::new(&state);

        let msg_data = vec![0, 1, 2];
        let mut data_producer = FromSlice::new(&msg_data[..]);

        block_on(async {
            // Client communicates a bound.
            assert_eq!(Ok(()), server_logic.receiver.receive_limit_sending(2));

            // And then ignores it!
            assert_eq!(
                Err(ReceiveSendToChannelError::DisrespectedLimitSendingMessage),
                server_logic
                    .receiver
                    .receive_send_to_channel(3, &mut data_producer)
                    .await
            );

            // This triggers errors everywhere.
            assert_eq!(Err(()), server_logic.guarantees_to_give.produce().await);
            assert_eq!(Err(()), server_logic.start_dropping.produce().await);
            assert_eq!(Err(()), server_logic.received_data.produce().await);
        });
    }

    #[test]
    fn test_err_invalid_bound() {
        let queue_size = 4;
        let state = State::new(Fixed::new(queue_size), queue_size, 2);
        let mut server_logic = ServerLogic::new(&state);

        block_on(async {
            // Client communicates a bound.
            assert_eq!(Ok(()), server_logic.receiver.receive_limit_sending(2));

            // And then communicates another bound that is less tight!
            assert_eq!(Err(()), server_logic.receiver.receive_limit_sending(3));

            // This triggers errors everywhere.
            assert_eq!(Err(()), server_logic.guarantees_to_give.produce().await);
            assert_eq!(Err(()), server_logic.start_dropping.produce().await);
            assert_eq!(Err(()), server_logic.received_data.produce().await);
        });
    }

    #[test]
    fn test_err_end_of_input() {
        let queue_size = 4;
        let state = State::new(Fixed::new(queue_size), queue_size, 2);
        let mut server_logic = ServerLogic::new(&state);

        let msg_data = vec![0];
        let mut data_producer = FromSlice::new(&msg_data[..]);

        block_on(async {
            // Trying to read two bytes, but the producer ends too early.
            assert_eq!(
                Err(ReceiveSendToChannelError::UnexpectedEndOfInput(())),
                server_logic
                    .receiver
                    .receive_send_to_channel(2, &mut data_producer)
                    .await
            );

            // This triggers errors everywhere, once we read all the bytes that did make it.
            assert_eq!(Ok(Left(0)), server_logic.received_data.produce().await);
            assert_eq!(Err(()), server_logic.received_data.produce().await);
            assert_eq!(Err(()), server_logic.guarantees_to_give.produce().await);
            assert_eq!(Err(()), server_logic.start_dropping.produce().await);
        });
    }

    #[test]
    fn test_err_end_of_input_while_dropping() {
        let queue_size = 4;
        let state = State::new(Fixed::new(queue_size), queue_size, 2);
        let mut server_logic = ServerLogic::new(&state);

        let msg_data = vec![0, 1, 2, 3, 4, 5, 6];
        let mut data_producer = FromSlice::new(&msg_data[..]);

        block_on(async {
            // The client sends too many bytes, so the server starts dropping.
            assert_eq!(
                Ok(()),
                server_logic
                    .receiver
                    .receive_send_to_channel(5, &mut data_producer)
                    .await
            );
            assert!(state.currently_dropping.get());

            // Trying to read four more bytes, but the producer ends too early.
            assert_eq!(
                Err(ReceiveSendToChannelError::UnexpectedEndOfInput(())),
                server_logic
                    .receiver
                    .receive_send_to_channel(4, &mut data_producer)
                    .await
            );

            // This triggers errors everywhere.
            assert_eq!(Err(()), server_logic.guarantees_to_give.produce().await);
            assert_eq!(Err(()), server_logic.start_dropping.produce().await);
            assert_eq!(Err(()), server_logic.received_data.produce().await);
        });
    }

    #[test]
    fn test_err_producer_errs() {
        let queue_size = 4;
        let state = State::new(Fixed::new(queue_size), queue_size, 2);
        let mut server_logic = ServerLogic::new(&state);

        let mut data_producer: TestProducer<u8, (), i16> =
            TestProducerBuilder::new(vec![1].into(), Err(-4)).build();

        block_on(async {
            // Trying to read three bytes, but the producer errors after one.
            assert_eq!(
                Err(ReceiveSendToChannelError::ProducerError(-4)),
                server_logic
                    .receiver
                    .receive_send_to_channel(4, &mut data_producer)
                    .await
            );

            // This triggers errors everywhere, after reading the bytes that made it.
            assert_eq!(Ok(Left(1)), server_logic.received_data.produce().await);
            assert_eq!(Err(()), server_logic.received_data.produce().await);
            assert_eq!(Err(()), server_logic.guarantees_to_give.produce().await);
            assert_eq!(Err(()), server_logic.start_dropping.produce().await);
        });
    }

    #[test]
    fn test_err_producer_errs_while_dropping() {
        let queue_size = 4;
        let state = State::new(Fixed::new(queue_size), queue_size, 2);
        let mut server_logic = ServerLogic::new(&state);

        let mut data_producer: TestProducer<u8, (), i16> =
            TestProducerBuilder::new(vec![1, 2, 3, 4, 5, 6].into(), Err(-4)).build();

        block_on(async {
            // The client sends too many bytes, so the server starts dropping.
            assert_eq!(
                Ok(()),
                server_logic
                    .receiver
                    .receive_send_to_channel(5, &mut data_producer)
                    .await
            );
            assert!(state.currently_dropping.get());

            // Trying to read four more bytes, but the producer errors.
            assert_eq!(
                Err(ReceiveSendToChannelError::ProducerError(-4)),
                server_logic
                    .receiver
                    .receive_send_to_channel(4, &mut data_producer)
                    .await
            );

            // This triggers errors everywhere.
            assert_eq!(Err(()), server_logic.guarantees_to_give.produce().await);
            assert_eq!(Err(()), server_logic.start_dropping.produce().await);
            assert_eq!(Err(()), server_logic.received_data.produce().await);
        });
    }

    #[test]
    fn test_err_absolve_too_great() {
        let queue_size = 4;
        let state = State::new(Fixed::new(queue_size), queue_size, 2);
        let mut server_logic = ServerLogic::new(&state);

        block_on(async {
            // Client absolves more than it can.
            assert_eq!(Ok(Left(4)), server_logic.guarantees_to_give.produce().await);
            assert_eq!(Err(()), server_logic.receiver.receive_absolve(99));

            // This triggers errors everywhere.
            assert_eq!(Err(()), server_logic.guarantees_to_give.produce().await);
            assert_eq!(Err(()), server_logic.start_dropping.produce().await);
            assert_eq!(Err(()), server_logic.received_data.produce().await);
        });
    }

    #[test]
    fn test_err_absolve_too_early() {
        let queue_size = 4;
        let state = State::new(Fixed::new(queue_size), queue_size, 2);
        let mut server_logic = ServerLogic::new(&state);

        block_on(async {
            // The client absolved us of guarantees it couldn't have known we gave to it.
            assert_eq!(Err(()), server_logic.receiver.receive_absolve(2));

            // This triggers errors everywhere.
            assert_eq!(Err(()), server_logic.guarantees_to_give.produce().await);
            assert_eq!(Err(()), server_logic.start_dropping.produce().await);
            assert_eq!(Err(()), server_logic.received_data.produce().await);
        });
    }

    #[test]
    fn test_err_absolve_exceeding_bound() {
        let queue_size = 4;
        let state = State::new(Fixed::new(queue_size), queue_size, 2);
        let mut server_logic = ServerLogic::new(&state);

        block_on(async {
            // Client absolves more than its bound allows it to.
            assert_eq!(Ok(Left(4)), server_logic.guarantees_to_give.produce().await);
            assert_eq!(Ok(()), server_logic.receiver.receive_limit_sending(2));
            assert_eq!(Err(()), server_logic.receiver.receive_absolve(3));

            // This triggers errors everywhere.
            assert_eq!(Err(()), server_logic.guarantees_to_give.produce().await);
            assert_eq!(Err(()), server_logic.start_dropping.produce().await);
            assert_eq!(Err(()), server_logic.received_data.produce().await);
        });
    }

    #[test]
    fn test_err_spurious_apology() {
        let queue_size = 4;
        let state = State::new(Fixed::new(queue_size), queue_size, 2);
        let mut server_logic = ServerLogic::new(&state);

        block_on(async {
            // Client sends an apology for no reason.
            assert_eq!(Err(()), server_logic.receiver.receive_apologise());

            // This triggers errors everywhere.
            assert_eq!(Err(()), server_logic.guarantees_to_give.produce().await);
            assert_eq!(Err(()), server_logic.start_dropping.produce().await);
            assert_eq!(Err(()), server_logic.received_data.produce().await);
        });
    }

    #[test]
    fn test_err_optimistic_apology() {
        let queue_size = 4;
        let state = State::new(Fixed::new(queue_size), queue_size, 2);
        let mut server_logic = ServerLogic::new(&state);

        let mut data_producer: TestProducer<u8, (), i16> =
            TestProducerBuilder::new(vec![1, 2, 3, 4, 5, 6].into(), Err(-4)).build();

        block_on(async {
            // The client sends too many bytes, so the server starts dropping.
            assert_eq!(
                Ok(()),
                server_logic
                    .receiver
                    .receive_send_to_channel(5, &mut data_producer)
                    .await
            );
            assert!(state.currently_dropping.get());

            // We then receive an apology, before we even notified the client that we were mad!
            assert_eq!(Err(()), server_logic.receiver.receive_apologise());

            // This triggers errors everywhere.
            assert_eq!(Err(()), server_logic.guarantees_to_give.produce().await);
            assert_eq!(Err(()), server_logic.start_dropping.produce().await);
            assert_eq!(Err(()), server_logic.received_data.produce().await);
        });
    }
}
>>>>>>> 674cc015
<|MERGE_RESOLUTION|>--- conflicted
+++ resolved
@@ -340,22 +340,11 @@
 
     type Error = ();
 
-<<<<<<< HEAD
-    async fn produce(&mut self) -> Result<either::Either<Self::Item, Self::Final>, Self::Error> {
-        let () = self
-            .state
-            .guarantee_related_action_necessary
-            .get()
-            .await
-            .or(Err(Blame::TheirFault))?;
-        Ok(Left(self.state.guarantees_to_give.get()))
-=======
     async fn produce(&mut self) -> Result<Either<Self::Item, Self::Final>, Self::Error> {
         self.state
             .guarantees
             .await_threshold_clear(self.state.watermark)
             .await
->>>>>>> 674cc015
     }
 }
 
@@ -375,23 +364,12 @@
 
     type Error = ();
 
-<<<<<<< HEAD
-    async fn produce(&mut self) -> Result<either::Either<Self::Item, Self::Final>, Self::Error> {
-        Ok(Left(
-            self.state
-                .droppings_to_announce
-                .get()
-                .await
-                .or(Err(Blame::TheirFault))?,
-        ))
-=======
     async fn produce(&mut self) -> Result<Either<Self::Item, Self::Final>, Self::Error> {
         match self.state.start_dropping.take().await {
             Left(()) => Ok(Left(())),
             Right(Ok(())) => Ok(Right(())),
             Right(Err(())) => Err(()),
         }
->>>>>>> 674cc015
     }
 }
 
@@ -484,12 +462,497 @@
     }
 }
 
-<<<<<<< HEAD
-pub struct ServerHandle<Q> {
-    pub input: Input<Q>,
-    pub guarantees_to_give: GuaranteesToGive,
-    pub droppings_to_announce: DroppingsToAnnounce,
-    pub received_data: ReceivedData<Q>,
+impl<R, Q> Deref for ProjectSpscState<R, Q>
+where
+    R: Deref<Target = State<Q>>,
+{
+    type Target = spsc::State<Q, (), ()>;
+
+    fn deref(&self) -> &Self::Target {
+        &self.r.deref().spsc_state
+    }
+}
+
+#[cfg(test)]
+mod tests {
+    use super::*;
+
+    use ufotofu::{
+        producer::{FromSlice, TestProducer, TestProducerBuilder},
+        Producer,
+    };
+
+    use ufotofu_queues::Fixed;
+
+    use smol::block_on;
+
+    #[test]
+    fn test_happy_case_sending_dropping_apologising() {
+        let queue_size = 4;
+        let state = State::new(Fixed::new(queue_size), queue_size, 2);
+        let mut server_logic = ServerLogic::new(&state);
+
+        let msg_data = vec![0, 1, 2, 3, 4, 5, 6, 7, 8, 9];
+        let mut data_producer = FromSlice::new(&msg_data[..]);
+
+        block_on(async {
+            // Initially, all buffer capacity is granted as guarantees.
+            assert_eq!(Ok(4), server_logic.guarantees_to_give.produce_item().await);
+            // Initially, we are not dropping.
+            assert!(!state.currently_dropping.get());
+
+            // Hence, receiving two bytes of messages works.
+            assert_eq!(
+                Ok(()),
+                server_logic
+                    .receiver
+                    .receive_send_to_channel(2, &mut data_producer)
+                    .await
+            );
+            assert_eq!(Ok(Left(0)), server_logic.received_data.produce().await);
+            assert_eq!(Ok(Left(1)), server_logic.received_data.produce().await);
+
+            // Receiving a third byte also works.
+            assert_eq!(
+                Ok(()),
+                server_logic
+                    .receiver
+                    .receive_send_to_channel(1, &mut data_producer)
+                    .await
+            );
+            assert_eq!(Ok(Left(2)), server_logic.received_data.produce().await);
+
+            // Receiving two more bytes *still* works, because we already produced all the data on the `server_logic.received_data`.
+            // This scenario here corresponds to the client optimistically sending a two byte message despite having only one guarantee left.
+            assert_eq!(
+                Ok(()),
+                server_logic
+                    .receiver
+                    .receive_send_to_channel(2, &mut data_producer)
+                    .await
+            );
+            // Let us *not* produce those bytes right now, so that they stay in our buffer for a while. At this point, the buffer contains [3, 4].
+
+            // Granting guarantees should consequently grant three guarantees: one for the succesful optimistic byte, and two for the remaining buffer capacity.
+            assert_eq!(Ok(3), server_logic.guarantees_to_give.produce_item().await);
+
+            // At this point, the client knows it can safely send two more bytes. Lets have it send three and let it fail.
+            assert_eq!(
+                Ok(()),
+                server_logic
+                    .receiver
+                    .receive_send_to_channel(3, &mut data_producer)
+                    .await
+            ); // drops [5, 6, 7]
+            assert!(state.currently_dropping.get());
+
+            // Further messages are now also dropped, even if they would fit into the remaining buffer space.
+            assert_eq!(
+                Ok(()),
+                server_logic
+                    .receiver
+                    .receive_send_to_channel(1, &mut data_producer)
+                    .await
+            ); // drops [8]
+            assert!(state.currently_dropping.get());
+
+            // The server expects an apology.
+            assert_eq!(Ok(Left(())), server_logic.start_dropping.produce().await);
+            // Hence, receiving an apology does not cause an error.
+            assert_eq!(Ok(()), server_logic.receiver.receive_apologise());
+            assert!(!state.currently_dropping.get()); // We are not dropping anymore after receiving an apology!
+
+            // Now, the server can accept new data that fits its buffer.
+            assert_eq!(
+                Ok(()),
+                server_logic
+                    .receiver
+                    .receive_send_to_channel(1, &mut data_producer)
+                    .await
+            ); // accepts [9]
+
+            // Let's confirm that the correct data was accepted and dropped.
+            assert_eq!(Ok(Left(3)), server_logic.received_data.produce().await);
+            assert_eq!(Ok(Left(4)), server_logic.received_data.produce().await);
+            assert_eq!(Ok(Left(9)), server_logic.received_data.produce().await);
+
+            // We have three guarantees to give now. Let's pretend we got absolved of one.
+            assert_eq!(Ok(()), server_logic.receiver.receive_absolve(1));
+            // Since we got absolved of one, but did not reduce our buffer capacity, we can now grant one *more* guarantee than before.
+            assert_eq!(Ok(4), server_logic.guarantees_to_give.produce_item().await);
+        });
+    }
+
+    #[test]
+    fn test_happy_case_close_indirect() {
+        let queue_size = 4;
+        let state = State::new(Fixed::new(queue_size), queue_size, 2);
+        let mut server_logic = ServerLogic::new(&state);
+
+        block_on(async {
+            // Client communicates a bound of zero.
+            assert_eq!(Ok(()), server_logic.receiver.receive_limit_sending(0));
+
+            // This closes everything.
+            assert_eq!(
+                Ok(Right(())),
+                server_logic.guarantees_to_give.produce().await
+            ); // We don't even give the guarantees that we could have given still.
+               // Had the server needed those it shouldn't have closed, then.
+            assert_eq!(Ok(Right(())), server_logic.start_dropping.produce().await);
+            assert_eq!(Ok(Right(())), server_logic.received_data.produce().await);
+        });
+    }
+
+    #[test]
+    fn test_happy_case_close_exact() {
+        let queue_size = 4;
+        let state = State::new(Fixed::new(queue_size), queue_size, 2);
+        let mut server_logic = ServerLogic::new(&state);
+
+        let msg_data = vec![0, 1, 2];
+        let mut data_producer = FromSlice::new(&msg_data[..]);
+
+        block_on(async {
+            // Client communicates a nonzero bound.
+            assert_eq!(Ok(()), server_logic.receiver.receive_limit_sending(3));
+
+            // And then uses up that bound over two messages!
+            assert_eq!(
+                Ok(()),
+                server_logic
+                    .receiver
+                    .receive_send_to_channel(2, &mut data_producer)
+                    .await
+            );
+            assert_eq!(
+                Ok(()),
+                server_logic
+                    .receiver
+                    .receive_send_to_channel(1, &mut data_producer)
+                    .await
+            );
+
+            assert_eq!(Ok(Left(0)), server_logic.received_data.produce().await);
+            assert_eq!(Ok(Left(1)), server_logic.received_data.produce().await);
+            assert_eq!(Ok(Left(2)), server_logic.received_data.produce().await);
+
+            // This closes everything.
+            assert_eq!(
+                Ok(Right(())),
+                server_logic.guarantees_to_give.produce().await
+            ); // We don't even give the guarantees that we could have given still.
+               // Had the server needed those it shouldn't have closed, then.
+            assert_eq!(Ok(Right(())), server_logic.start_dropping.produce().await);
+            assert_eq!(Ok(Right(())), server_logic.received_data.produce().await);
+        });
+    }
+
+    #[test]
+    fn test_err_ignore_explicit_zero_bound() {
+        let queue_size = 4;
+        let state = State::new(Fixed::new(queue_size), queue_size, 2);
+        let mut server_logic = ServerLogic::new(&state);
+
+        let msg_data = vec![0, 1, 2];
+        let mut data_producer = FromSlice::new(&msg_data[..]);
+
+        block_on(async {
+            // Client communicates a zero bound.
+            assert_eq!(Ok(()), server_logic.receiver.receive_limit_sending(0));
+
+            // And then ignores it!
+            assert_eq!(
+                Err(ReceiveSendToChannelError::DisrespectedLimitSendingMessage),
+                server_logic
+                    .receiver
+                    .receive_send_to_channel(3, &mut data_producer)
+                    .await
+            );
+
+            // This triggers errors everywhere.
+            assert_eq!(Err(()), server_logic.guarantees_to_give.produce().await);
+            assert_eq!(Err(()), server_logic.start_dropping.produce().await);
+            // Or almost: the received_data report closing (since that might have been queried before the error happened anyway, and it was more simple to implement this way rather than having the error override the closing).
+            assert_eq!(Ok(Right(())), server_logic.received_data.produce().await);
+        });
+    }
+
+    #[test]
+    fn test_err_ignore_bound() {
+        let queue_size = 4;
+        let state = State::new(Fixed::new(queue_size), queue_size, 2);
+        let mut server_logic = ServerLogic::new(&state);
+
+        let msg_data = vec![0, 1, 2];
+        let mut data_producer = FromSlice::new(&msg_data[..]);
+
+        block_on(async {
+            // Client communicates a bound.
+            assert_eq!(Ok(()), server_logic.receiver.receive_limit_sending(2));
+
+            // And then ignores it!
+            assert_eq!(
+                Err(ReceiveSendToChannelError::DisrespectedLimitSendingMessage),
+                server_logic
+                    .receiver
+                    .receive_send_to_channel(3, &mut data_producer)
+                    .await
+            );
+
+            // This triggers errors everywhere.
+            assert_eq!(Err(()), server_logic.guarantees_to_give.produce().await);
+            assert_eq!(Err(()), server_logic.start_dropping.produce().await);
+            assert_eq!(Err(()), server_logic.received_data.produce().await);
+        });
+    }
+
+    #[test]
+    fn test_err_invalid_bound() {
+        let queue_size = 4;
+        let state = State::new(Fixed::new(queue_size), queue_size, 2);
+        let mut server_logic = ServerLogic::new(&state);
+
+        block_on(async {
+            // Client communicates a bound.
+            assert_eq!(Ok(()), server_logic.receiver.receive_limit_sending(2));
+
+            // And then communicates another bound that is less tight!
+            assert_eq!(Err(()), server_logic.receiver.receive_limit_sending(3));
+
+            // This triggers errors everywhere.
+            assert_eq!(Err(()), server_logic.guarantees_to_give.produce().await);
+            assert_eq!(Err(()), server_logic.start_dropping.produce().await);
+            assert_eq!(Err(()), server_logic.received_data.produce().await);
+        });
+    }
+
+    #[test]
+    fn test_err_end_of_input() {
+        let queue_size = 4;
+        let state = State::new(Fixed::new(queue_size), queue_size, 2);
+        let mut server_logic = ServerLogic::new(&state);
+
+        let msg_data = vec![0];
+        let mut data_producer = FromSlice::new(&msg_data[..]);
+
+        block_on(async {
+            // Trying to read two bytes, but the producer ends too early.
+            assert_eq!(
+                Err(ReceiveSendToChannelError::UnexpectedEndOfInput(())),
+                server_logic
+                    .receiver
+                    .receive_send_to_channel(2, &mut data_producer)
+                    .await
+            );
+
+            // This triggers errors everywhere, once we read all the bytes that did make it.
+            assert_eq!(Ok(Left(0)), server_logic.received_data.produce().await);
+            assert_eq!(Err(()), server_logic.received_data.produce().await);
+            assert_eq!(Err(()), server_logic.guarantees_to_give.produce().await);
+            assert_eq!(Err(()), server_logic.start_dropping.produce().await);
+        });
+    }
+
+    #[test]
+    fn test_err_end_of_input_while_dropping() {
+        let queue_size = 4;
+        let state = State::new(Fixed::new(queue_size), queue_size, 2);
+        let mut server_logic = ServerLogic::new(&state);
+
+        let msg_data = vec![0, 1, 2, 3, 4, 5, 6];
+        let mut data_producer = FromSlice::new(&msg_data[..]);
+
+        block_on(async {
+            // The client sends too many bytes, so the server starts dropping.
+            assert_eq!(
+                Ok(()),
+                server_logic
+                    .receiver
+                    .receive_send_to_channel(5, &mut data_producer)
+                    .await
+            );
+            assert!(state.currently_dropping.get());
+
+            // Trying to read four more bytes, but the producer ends too early.
+            assert_eq!(
+                Err(ReceiveSendToChannelError::UnexpectedEndOfInput(())),
+                server_logic
+                    .receiver
+                    .receive_send_to_channel(4, &mut data_producer)
+                    .await
+            );
+
+            // This triggers errors everywhere.
+            assert_eq!(Err(()), server_logic.guarantees_to_give.produce().await);
+            assert_eq!(Err(()), server_logic.start_dropping.produce().await);
+            assert_eq!(Err(()), server_logic.received_data.produce().await);
+        });
+    }
+
+    #[test]
+    fn test_err_producer_errs() {
+        let queue_size = 4;
+        let state = State::new(Fixed::new(queue_size), queue_size, 2);
+        let mut server_logic = ServerLogic::new(&state);
+
+        let mut data_producer: TestProducer<u8, (), i16> =
+            TestProducerBuilder::new(vec![1].into(), Err(-4)).build();
+
+        block_on(async {
+            // Trying to read three bytes, but the producer errors after one.
+            assert_eq!(
+                Err(ReceiveSendToChannelError::ProducerError(-4)),
+                server_logic
+                    .receiver
+                    .receive_send_to_channel(4, &mut data_producer)
+                    .await
+            );
+
+            // This triggers errors everywhere, after reading the bytes that made it.
+            assert_eq!(Ok(Left(1)), server_logic.received_data.produce().await);
+            assert_eq!(Err(()), server_logic.received_data.produce().await);
+            assert_eq!(Err(()), server_logic.guarantees_to_give.produce().await);
+            assert_eq!(Err(()), server_logic.start_dropping.produce().await);
+        });
+    }
+
+    #[test]
+    fn test_err_producer_errs_while_dropping() {
+        let queue_size = 4;
+        let state = State::new(Fixed::new(queue_size), queue_size, 2);
+        let mut server_logic = ServerLogic::new(&state);
+
+        let mut data_producer: TestProducer<u8, (), i16> =
+            TestProducerBuilder::new(vec![1, 2, 3, 4, 5, 6].into(), Err(-4)).build();
+
+        block_on(async {
+            // The client sends too many bytes, so the server starts dropping.
+            assert_eq!(
+                Ok(()),
+                server_logic
+                    .receiver
+                    .receive_send_to_channel(5, &mut data_producer)
+                    .await
+            );
+            assert!(state.currently_dropping.get());
+
+            // Trying to read four more bytes, but the producer errors.
+            assert_eq!(
+                Err(ReceiveSendToChannelError::ProducerError(-4)),
+                server_logic
+                    .receiver
+                    .receive_send_to_channel(4, &mut data_producer)
+                    .await
+            );
+
+            // This triggers errors everywhere.
+            assert_eq!(Err(()), server_logic.guarantees_to_give.produce().await);
+            assert_eq!(Err(()), server_logic.start_dropping.produce().await);
+            assert_eq!(Err(()), server_logic.received_data.produce().await);
+        });
+    }
+
+    #[test]
+    fn test_err_absolve_too_great() {
+        let queue_size = 4;
+        let state = State::new(Fixed::new(queue_size), queue_size, 2);
+        let mut server_logic = ServerLogic::new(&state);
+
+        block_on(async {
+            // Client absolves more than it can.
+            assert_eq!(Ok(Left(4)), server_logic.guarantees_to_give.produce().await);
+            assert_eq!(Err(()), server_logic.receiver.receive_absolve(99));
+
+            // This triggers errors everywhere.
+            assert_eq!(Err(()), server_logic.guarantees_to_give.produce().await);
+            assert_eq!(Err(()), server_logic.start_dropping.produce().await);
+            assert_eq!(Err(()), server_logic.received_data.produce().await);
+        });
+    }
+
+    #[test]
+    fn test_err_absolve_too_early() {
+        let queue_size = 4;
+        let state = State::new(Fixed::new(queue_size), queue_size, 2);
+        let mut server_logic = ServerLogic::new(&state);
+
+        block_on(async {
+            // The client absolved us of guarantees it couldn't have known we gave to it.
+            assert_eq!(Err(()), server_logic.receiver.receive_absolve(2));
+
+            // This triggers errors everywhere.
+            assert_eq!(Err(()), server_logic.guarantees_to_give.produce().await);
+            assert_eq!(Err(()), server_logic.start_dropping.produce().await);
+            assert_eq!(Err(()), server_logic.received_data.produce().await);
+        });
+    }
+
+    #[test]
+    fn test_err_absolve_exceeding_bound() {
+        let queue_size = 4;
+        let state = State::new(Fixed::new(queue_size), queue_size, 2);
+        let mut server_logic = ServerLogic::new(&state);
+
+        block_on(async {
+            // Client absolves more than its bound allows it to.
+            assert_eq!(Ok(Left(4)), server_logic.guarantees_to_give.produce().await);
+            assert_eq!(Ok(()), server_logic.receiver.receive_limit_sending(2));
+            assert_eq!(Err(()), server_logic.receiver.receive_absolve(3));
+
+            // This triggers errors everywhere.
+            assert_eq!(Err(()), server_logic.guarantees_to_give.produce().await);
+            assert_eq!(Err(()), server_logic.start_dropping.produce().await);
+            assert_eq!(Err(()), server_logic.received_data.produce().await);
+        });
+    }
+
+    #[test]
+    fn test_err_spurious_apology() {
+        let queue_size = 4;
+        let state = State::new(Fixed::new(queue_size), queue_size, 2);
+        let mut server_logic = ServerLogic::new(&state);
+
+        block_on(async {
+            // Client sends an apology for no reason.
+            assert_eq!(Err(()), server_logic.receiver.receive_apologise());
+
+            // This triggers errors everywhere.
+            assert_eq!(Err(()), server_logic.guarantees_to_give.produce().await);
+            assert_eq!(Err(()), server_logic.start_dropping.produce().await);
+            assert_eq!(Err(()), server_logic.received_data.produce().await);
+        });
+    }
+
+    #[test]
+    fn test_err_optimistic_apology() {
+        let queue_size = 4;
+        let state = State::new(Fixed::new(queue_size), queue_size, 2);
+        let mut server_logic = ServerLogic::new(&state);
+
+        let mut data_producer: TestProducer<u8, (), i16> =
+            TestProducerBuilder::new(vec![1, 2, 3, 4, 5, 6].into(), Err(-4)).build();
+
+        block_on(async {
+            // The client sends too many bytes, so the server starts dropping.
+            assert_eq!(
+                Ok(()),
+                server_logic
+                    .receiver
+                    .receive_send_to_channel(5, &mut data_producer)
+                    .await
+            );
+            assert!(state.currently_dropping.get());
+
+            // We then receive an apology, before we even notified the client that we were mad!
+            assert_eq!(Err(()), server_logic.receiver.receive_apologise());
+
+            // This triggers errors everywhere.
+            assert_eq!(Err(()), server_logic.guarantees_to_give.produce().await);
+            assert_eq!(Err(()), server_logic.start_dropping.produce().await);
+            assert_eq!(Err(()), server_logic.received_data.produce().await);
+        });
+    }
 }
 
 pub enum IngestionError<ProducerFinal, ProducerError> {
@@ -523,498 +986,4 @@
         P: BulkProducer<Item = u8>;
 }
 
-// There is no corresponding BufferOut. But whichever thing works with incoming data must call `SharedState::increase_guarantees_to_give` somehow whenever it has processed data or can otherwise give out guarantees.
-=======
-impl<R, Q> Deref for ProjectSpscState<R, Q>
-where
-    R: Deref<Target = State<Q>>,
-{
-    type Target = spsc::State<Q, (), ()>;
-
-    fn deref(&self) -> &Self::Target {
-        &self.r.deref().spsc_state
-    }
-}
-
-#[cfg(test)]
-mod tests {
-    use super::*;
-
-    use ufotofu::{
-        producer::{FromSlice, TestProducer, TestProducerBuilder},
-        Producer,
-    };
-
-    use ufotofu_queues::Fixed;
-
-    use smol::block_on;
-
-    #[test]
-    fn test_happy_case_sending_dropping_apologising() {
-        let queue_size = 4;
-        let state = State::new(Fixed::new(queue_size), queue_size, 2);
-        let mut server_logic = ServerLogic::new(&state);
-
-        let msg_data = vec![0, 1, 2, 3, 4, 5, 6, 7, 8, 9];
-        let mut data_producer = FromSlice::new(&msg_data[..]);
-
-        block_on(async {
-            // Initially, all buffer capacity is granted as guarantees.
-            assert_eq!(Ok(4), server_logic.guarantees_to_give.produce_item().await);
-            // Initially, we are not dropping.
-            assert!(!state.currently_dropping.get());
-
-            // Hence, receiving two bytes of messages works.
-            assert_eq!(
-                Ok(()),
-                server_logic
-                    .receiver
-                    .receive_send_to_channel(2, &mut data_producer)
-                    .await
-            );
-            assert_eq!(Ok(Left(0)), server_logic.received_data.produce().await);
-            assert_eq!(Ok(Left(1)), server_logic.received_data.produce().await);
-
-            // Receiving a third byte also works.
-            assert_eq!(
-                Ok(()),
-                server_logic
-                    .receiver
-                    .receive_send_to_channel(1, &mut data_producer)
-                    .await
-            );
-            assert_eq!(Ok(Left(2)), server_logic.received_data.produce().await);
-
-            // Receiving two more bytes *still* works, because we already produced all the data on the `server_logic.received_data`.
-            // This scenario here corresponds to the client optimistically sending a two byte message despite having only one guarantee left.
-            assert_eq!(
-                Ok(()),
-                server_logic
-                    .receiver
-                    .receive_send_to_channel(2, &mut data_producer)
-                    .await
-            );
-            // Let us *not* produce those bytes right now, so that they stay in our buffer for a while. At this point, the buffer contains [3, 4].
-
-            // Granting guarantees should consequently grant three guarantees: one for the succesful optimistic byte, and two for the remaining buffer capacity.
-            assert_eq!(Ok(3), server_logic.guarantees_to_give.produce_item().await);
-
-            // At this point, the client knows it can safely send two more bytes. Lets have it send three and let it fail.
-            assert_eq!(
-                Ok(()),
-                server_logic
-                    .receiver
-                    .receive_send_to_channel(3, &mut data_producer)
-                    .await
-            ); // drops [5, 6, 7]
-            assert!(state.currently_dropping.get());
-
-            // Further messages are now also dropped, even if they would fit into the remaining buffer space.
-            assert_eq!(
-                Ok(()),
-                server_logic
-                    .receiver
-                    .receive_send_to_channel(1, &mut data_producer)
-                    .await
-            ); // drops [8]
-            assert!(state.currently_dropping.get());
-
-            // The server expects an apology.
-            assert_eq!(Ok(Left(())), server_logic.start_dropping.produce().await);
-            // Hence, receiving an apology does not cause an error.
-            assert_eq!(Ok(()), server_logic.receiver.receive_apologise());
-            assert!(!state.currently_dropping.get()); // We are not dropping anymore after receiving an apology!
-
-            // Now, the server can accept new data that fits its buffer.
-            assert_eq!(
-                Ok(()),
-                server_logic
-                    .receiver
-                    .receive_send_to_channel(1, &mut data_producer)
-                    .await
-            ); // accepts [9]
-
-            // Let's confirm that the correct data was accepted and dropped.
-            assert_eq!(Ok(Left(3)), server_logic.received_data.produce().await);
-            assert_eq!(Ok(Left(4)), server_logic.received_data.produce().await);
-            assert_eq!(Ok(Left(9)), server_logic.received_data.produce().await);
-
-            // We have three guarantees to give now. Let's pretend we got absolved of one.
-            assert_eq!(Ok(()), server_logic.receiver.receive_absolve(1));
-            // Since we got absolved of one, but did not reduce our buffer capacity, we can now grant one *more* guarantee than before.
-            assert_eq!(Ok(4), server_logic.guarantees_to_give.produce_item().await);
-        });
-    }
-
-    #[test]
-    fn test_happy_case_close_indirect() {
-        let queue_size = 4;
-        let state = State::new(Fixed::new(queue_size), queue_size, 2);
-        let mut server_logic = ServerLogic::new(&state);
-
-        block_on(async {
-            // Client communicates a bound of zero.
-            assert_eq!(Ok(()), server_logic.receiver.receive_limit_sending(0));
-
-            // This closes everything.
-            assert_eq!(
-                Ok(Right(())),
-                server_logic.guarantees_to_give.produce().await
-            ); // We don't even give the guarantees that we could have given still.
-               // Had the server needed those it shouldn't have closed, then.
-            assert_eq!(Ok(Right(())), server_logic.start_dropping.produce().await);
-            assert_eq!(Ok(Right(())), server_logic.received_data.produce().await);
-        });
-    }
-
-    #[test]
-    fn test_happy_case_close_exact() {
-        let queue_size = 4;
-        let state = State::new(Fixed::new(queue_size), queue_size, 2);
-        let mut server_logic = ServerLogic::new(&state);
-
-        let msg_data = vec![0, 1, 2];
-        let mut data_producer = FromSlice::new(&msg_data[..]);
-
-        block_on(async {
-            // Client communicates a nonzero bound.
-            assert_eq!(Ok(()), server_logic.receiver.receive_limit_sending(3));
-
-            // And then uses up that bound over two messages!
-            assert_eq!(
-                Ok(()),
-                server_logic
-                    .receiver
-                    .receive_send_to_channel(2, &mut data_producer)
-                    .await
-            );
-            assert_eq!(
-                Ok(()),
-                server_logic
-                    .receiver
-                    .receive_send_to_channel(1, &mut data_producer)
-                    .await
-            );
-
-            assert_eq!(Ok(Left(0)), server_logic.received_data.produce().await);
-            assert_eq!(Ok(Left(1)), server_logic.received_data.produce().await);
-            assert_eq!(Ok(Left(2)), server_logic.received_data.produce().await);
-
-            // This closes everything.
-            assert_eq!(
-                Ok(Right(())),
-                server_logic.guarantees_to_give.produce().await
-            ); // We don't even give the guarantees that we could have given still.
-               // Had the server needed those it shouldn't have closed, then.
-            assert_eq!(Ok(Right(())), server_logic.start_dropping.produce().await);
-            assert_eq!(Ok(Right(())), server_logic.received_data.produce().await);
-        });
-    }
-
-    #[test]
-    fn test_err_ignore_explicit_zero_bound() {
-        let queue_size = 4;
-        let state = State::new(Fixed::new(queue_size), queue_size, 2);
-        let mut server_logic = ServerLogic::new(&state);
-
-        let msg_data = vec![0, 1, 2];
-        let mut data_producer = FromSlice::new(&msg_data[..]);
-
-        block_on(async {
-            // Client communicates a zero bound.
-            assert_eq!(Ok(()), server_logic.receiver.receive_limit_sending(0));
-
-            // And then ignores it!
-            assert_eq!(
-                Err(ReceiveSendToChannelError::DisrespectedLimitSendingMessage),
-                server_logic
-                    .receiver
-                    .receive_send_to_channel(3, &mut data_producer)
-                    .await
-            );
-
-            // This triggers errors everywhere.
-            assert_eq!(Err(()), server_logic.guarantees_to_give.produce().await);
-            assert_eq!(Err(()), server_logic.start_dropping.produce().await);
-            // Or almost: the received_data report closing (since that might have been queried before the error happened anyway, and it was more simple to implement this way rather than having the error override the closing).
-            assert_eq!(Ok(Right(())), server_logic.received_data.produce().await);
-        });
-    }
-
-    #[test]
-    fn test_err_ignore_bound() {
-        let queue_size = 4;
-        let state = State::new(Fixed::new(queue_size), queue_size, 2);
-        let mut server_logic = ServerLogic::new(&state);
-
-        let msg_data = vec![0, 1, 2];
-        let mut data_producer = FromSlice::new(&msg_data[..]);
-
-        block_on(async {
-            // Client communicates a bound.
-            assert_eq!(Ok(()), server_logic.receiver.receive_limit_sending(2));
-
-            // And then ignores it!
-            assert_eq!(
-                Err(ReceiveSendToChannelError::DisrespectedLimitSendingMessage),
-                server_logic
-                    .receiver
-                    .receive_send_to_channel(3, &mut data_producer)
-                    .await
-            );
-
-            // This triggers errors everywhere.
-            assert_eq!(Err(()), server_logic.guarantees_to_give.produce().await);
-            assert_eq!(Err(()), server_logic.start_dropping.produce().await);
-            assert_eq!(Err(()), server_logic.received_data.produce().await);
-        });
-    }
-
-    #[test]
-    fn test_err_invalid_bound() {
-        let queue_size = 4;
-        let state = State::new(Fixed::new(queue_size), queue_size, 2);
-        let mut server_logic = ServerLogic::new(&state);
-
-        block_on(async {
-            // Client communicates a bound.
-            assert_eq!(Ok(()), server_logic.receiver.receive_limit_sending(2));
-
-            // And then communicates another bound that is less tight!
-            assert_eq!(Err(()), server_logic.receiver.receive_limit_sending(3));
-
-            // This triggers errors everywhere.
-            assert_eq!(Err(()), server_logic.guarantees_to_give.produce().await);
-            assert_eq!(Err(()), server_logic.start_dropping.produce().await);
-            assert_eq!(Err(()), server_logic.received_data.produce().await);
-        });
-    }
-
-    #[test]
-    fn test_err_end_of_input() {
-        let queue_size = 4;
-        let state = State::new(Fixed::new(queue_size), queue_size, 2);
-        let mut server_logic = ServerLogic::new(&state);
-
-        let msg_data = vec![0];
-        let mut data_producer = FromSlice::new(&msg_data[..]);
-
-        block_on(async {
-            // Trying to read two bytes, but the producer ends too early.
-            assert_eq!(
-                Err(ReceiveSendToChannelError::UnexpectedEndOfInput(())),
-                server_logic
-                    .receiver
-                    .receive_send_to_channel(2, &mut data_producer)
-                    .await
-            );
-
-            // This triggers errors everywhere, once we read all the bytes that did make it.
-            assert_eq!(Ok(Left(0)), server_logic.received_data.produce().await);
-            assert_eq!(Err(()), server_logic.received_data.produce().await);
-            assert_eq!(Err(()), server_logic.guarantees_to_give.produce().await);
-            assert_eq!(Err(()), server_logic.start_dropping.produce().await);
-        });
-    }
-
-    #[test]
-    fn test_err_end_of_input_while_dropping() {
-        let queue_size = 4;
-        let state = State::new(Fixed::new(queue_size), queue_size, 2);
-        let mut server_logic = ServerLogic::new(&state);
-
-        let msg_data = vec![0, 1, 2, 3, 4, 5, 6];
-        let mut data_producer = FromSlice::new(&msg_data[..]);
-
-        block_on(async {
-            // The client sends too many bytes, so the server starts dropping.
-            assert_eq!(
-                Ok(()),
-                server_logic
-                    .receiver
-                    .receive_send_to_channel(5, &mut data_producer)
-                    .await
-            );
-            assert!(state.currently_dropping.get());
-
-            // Trying to read four more bytes, but the producer ends too early.
-            assert_eq!(
-                Err(ReceiveSendToChannelError::UnexpectedEndOfInput(())),
-                server_logic
-                    .receiver
-                    .receive_send_to_channel(4, &mut data_producer)
-                    .await
-            );
-
-            // This triggers errors everywhere.
-            assert_eq!(Err(()), server_logic.guarantees_to_give.produce().await);
-            assert_eq!(Err(()), server_logic.start_dropping.produce().await);
-            assert_eq!(Err(()), server_logic.received_data.produce().await);
-        });
-    }
-
-    #[test]
-    fn test_err_producer_errs() {
-        let queue_size = 4;
-        let state = State::new(Fixed::new(queue_size), queue_size, 2);
-        let mut server_logic = ServerLogic::new(&state);
-
-        let mut data_producer: TestProducer<u8, (), i16> =
-            TestProducerBuilder::new(vec![1].into(), Err(-4)).build();
-
-        block_on(async {
-            // Trying to read three bytes, but the producer errors after one.
-            assert_eq!(
-                Err(ReceiveSendToChannelError::ProducerError(-4)),
-                server_logic
-                    .receiver
-                    .receive_send_to_channel(4, &mut data_producer)
-                    .await
-            );
-
-            // This triggers errors everywhere, after reading the bytes that made it.
-            assert_eq!(Ok(Left(1)), server_logic.received_data.produce().await);
-            assert_eq!(Err(()), server_logic.received_data.produce().await);
-            assert_eq!(Err(()), server_logic.guarantees_to_give.produce().await);
-            assert_eq!(Err(()), server_logic.start_dropping.produce().await);
-        });
-    }
-
-    #[test]
-    fn test_err_producer_errs_while_dropping() {
-        let queue_size = 4;
-        let state = State::new(Fixed::new(queue_size), queue_size, 2);
-        let mut server_logic = ServerLogic::new(&state);
-
-        let mut data_producer: TestProducer<u8, (), i16> =
-            TestProducerBuilder::new(vec![1, 2, 3, 4, 5, 6].into(), Err(-4)).build();
-
-        block_on(async {
-            // The client sends too many bytes, so the server starts dropping.
-            assert_eq!(
-                Ok(()),
-                server_logic
-                    .receiver
-                    .receive_send_to_channel(5, &mut data_producer)
-                    .await
-            );
-            assert!(state.currently_dropping.get());
-
-            // Trying to read four more bytes, but the producer errors.
-            assert_eq!(
-                Err(ReceiveSendToChannelError::ProducerError(-4)),
-                server_logic
-                    .receiver
-                    .receive_send_to_channel(4, &mut data_producer)
-                    .await
-            );
-
-            // This triggers errors everywhere.
-            assert_eq!(Err(()), server_logic.guarantees_to_give.produce().await);
-            assert_eq!(Err(()), server_logic.start_dropping.produce().await);
-            assert_eq!(Err(()), server_logic.received_data.produce().await);
-        });
-    }
-
-    #[test]
-    fn test_err_absolve_too_great() {
-        let queue_size = 4;
-        let state = State::new(Fixed::new(queue_size), queue_size, 2);
-        let mut server_logic = ServerLogic::new(&state);
-
-        block_on(async {
-            // Client absolves more than it can.
-            assert_eq!(Ok(Left(4)), server_logic.guarantees_to_give.produce().await);
-            assert_eq!(Err(()), server_logic.receiver.receive_absolve(99));
-
-            // This triggers errors everywhere.
-            assert_eq!(Err(()), server_logic.guarantees_to_give.produce().await);
-            assert_eq!(Err(()), server_logic.start_dropping.produce().await);
-            assert_eq!(Err(()), server_logic.received_data.produce().await);
-        });
-    }
-
-    #[test]
-    fn test_err_absolve_too_early() {
-        let queue_size = 4;
-        let state = State::new(Fixed::new(queue_size), queue_size, 2);
-        let mut server_logic = ServerLogic::new(&state);
-
-        block_on(async {
-            // The client absolved us of guarantees it couldn't have known we gave to it.
-            assert_eq!(Err(()), server_logic.receiver.receive_absolve(2));
-
-            // This triggers errors everywhere.
-            assert_eq!(Err(()), server_logic.guarantees_to_give.produce().await);
-            assert_eq!(Err(()), server_logic.start_dropping.produce().await);
-            assert_eq!(Err(()), server_logic.received_data.produce().await);
-        });
-    }
-
-    #[test]
-    fn test_err_absolve_exceeding_bound() {
-        let queue_size = 4;
-        let state = State::new(Fixed::new(queue_size), queue_size, 2);
-        let mut server_logic = ServerLogic::new(&state);
-
-        block_on(async {
-            // Client absolves more than its bound allows it to.
-            assert_eq!(Ok(Left(4)), server_logic.guarantees_to_give.produce().await);
-            assert_eq!(Ok(()), server_logic.receiver.receive_limit_sending(2));
-            assert_eq!(Err(()), server_logic.receiver.receive_absolve(3));
-
-            // This triggers errors everywhere.
-            assert_eq!(Err(()), server_logic.guarantees_to_give.produce().await);
-            assert_eq!(Err(()), server_logic.start_dropping.produce().await);
-            assert_eq!(Err(()), server_logic.received_data.produce().await);
-        });
-    }
-
-    #[test]
-    fn test_err_spurious_apology() {
-        let queue_size = 4;
-        let state = State::new(Fixed::new(queue_size), queue_size, 2);
-        let mut server_logic = ServerLogic::new(&state);
-
-        block_on(async {
-            // Client sends an apology for no reason.
-            assert_eq!(Err(()), server_logic.receiver.receive_apologise());
-
-            // This triggers errors everywhere.
-            assert_eq!(Err(()), server_logic.guarantees_to_give.produce().await);
-            assert_eq!(Err(()), server_logic.start_dropping.produce().await);
-            assert_eq!(Err(()), server_logic.received_data.produce().await);
-        });
-    }
-
-    #[test]
-    fn test_err_optimistic_apology() {
-        let queue_size = 4;
-        let state = State::new(Fixed::new(queue_size), queue_size, 2);
-        let mut server_logic = ServerLogic::new(&state);
-
-        let mut data_producer: TestProducer<u8, (), i16> =
-            TestProducerBuilder::new(vec![1, 2, 3, 4, 5, 6].into(), Err(-4)).build();
-
-        block_on(async {
-            // The client sends too many bytes, so the server starts dropping.
-            assert_eq!(
-                Ok(()),
-                server_logic
-                    .receiver
-                    .receive_send_to_channel(5, &mut data_producer)
-                    .await
-            );
-            assert!(state.currently_dropping.get());
-
-            // We then receive an apology, before we even notified the client that we were mad!
-            assert_eq!(Err(()), server_logic.receiver.receive_apologise());
-
-            // This triggers errors everywhere.
-            assert_eq!(Err(()), server_logic.guarantees_to_give.produce().await);
-            assert_eq!(Err(()), server_logic.start_dropping.produce().await);
-            assert_eq!(Err(()), server_logic.received_data.produce().await);
-        });
-    }
-}
->>>>>>> 674cc015
+// There is no corresponding BufferOut. But whichever thing works with incoming data must call `SharedState::increase_guarantees_to_give` somehow whenever it has processed data or can otherwise give out guarantees.