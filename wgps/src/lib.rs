--- conflicted
+++ resolved
@@ -11,11 +11,8 @@
     ResumptionFailedError, Store, StoreEvent, SubspaceId,
 };
 
-<<<<<<< HEAD
 pub mod logical_channels;
 
-mod util;
-=======
 mod util;
 
 mod lcmux;
@@ -136,7 +133,6 @@
     let ((), (), ()) = try_join!(send_prelude, receive_prelude, reveal_commitment)?;
     Ok(())
 }
->>>>>>> eed37f44
 
 /// Options to specify how ranges should be partitioned.
 #[derive(Debug, Clone, Copy)]
