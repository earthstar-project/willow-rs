--- conflicted
+++ resolved
@@ -975,11 +975,8 @@
 #[derive(Debug)]
 pub enum SplitAction<FP> {
     SendFingerprint(FP),
-<<<<<<< HEAD
     /// The u64 is the number of entries to send.
-=======
     // TODO this should be a usize, and marked as approximate!
->>>>>>> 393d349d
     SendEntries(u64),
 }
 
@@ -998,15 +995,9 @@
     /// If `ignore_incomplete_payloads` is `true`, the producer will not produce entries with incomplete corresponding payloads.
     /// If `ignore_empty_payloads` is `true`, the producer will not produce entries with a `payload_length` of `0`.
     fn query_range(
-<<<<<<< HEAD
-        &self,
+        self: Rc<Self>,
         range: &Range3d<MCL, MCC, MPL, S>,
         ignore: QueryIgnoreParams,
-=======
-        self: Rc<Self>,
-        range: Range3d<MCL, MCC, MPL, S>,
-        ignore: Option<QueryIgnoreParams>,
->>>>>>> 393d349d
     ) -> impl Producer<Item = LengthyAuthorisedEntry<MCL, MCC, MPL, N, S, PD, AT>>;
 
     /// Subscribe to events concerning entries [included](https://willowprotocol.org/specs/grouping-entries/index.html#area_include) by an [`Range3d`], returning a producer of `StoreEvent`s which occurred since the moment of calling this function.
@@ -1014,15 +1005,9 @@
     /// If `ignore_incomplete_payloads` is `true`, the producer will not produce entries with incomplete corresponding payloads.
     /// If `ignore_empty_payloads` is `true`, the producer will not produce entries with a `payload_length` of `0`.
     fn subscribe_range(
-<<<<<<< HEAD
-        &self,
+        self: Rc<Self>,
         range: &Range3d<MCL, MCC, MPL, S>,
         ignore: QueryIgnoreParams,
-=======
-        self: Rc<Self>,
-        range: Range3d<MCL, MCC, MPL, S>,
-        ignore: Option<QueryIgnoreParams>,
->>>>>>> 393d349d
     ) -> impl Producer<Item = StoreEvent<MCL, MCC, MPL, N, S, PD, AT>>;
 
     fn query_and_subscribe_range(
