--- conflicted
+++ resolved
@@ -16,12 +16,10 @@
 };
 
 mod parameters;
-<<<<<<< HEAD
 pub use parameters::Fingerprint;
-=======
+
 mod rbsr;
 mod storedinator;
->>>>>>> 890e0212
 
 pub mod messages;
 use messages::*;
@@ -965,13 +963,8 @@
 pub struct PartitionOpts {
     /// The largest number of entries that can be included by a range before it is better to send that range's fingerprint instead of sending its entries.
     pub min_range_size: usize,
-<<<<<<< HEAD
     /// The targeted number of partitions to split a range into. Must be at least 2.
     pub target_split_count: usize,
-=======
-    /// The maximum number of partitions to split a range into. Must be at least 2.
-    pub max_splits: usize,
->>>>>>> 890e0212
 }
 
 /// A split range and the action which should be taken with that split range during range-based set reconciliation.
