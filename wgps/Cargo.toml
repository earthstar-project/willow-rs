--- conflicted
+++ resolved
@@ -9,15 +9,9 @@
 willow-encoding = { path = "../encoding", version = "0.1.0" }
 ufotofu = { version = "0.4.2", features = ["std"] }
 ufotofu_queues = { version = "0.5.0", features = ["std"]}
-<<<<<<< HEAD
-either = "1.10.0"
-async_cell = "0.2.2"
-willow-encoding = { path = "../encoding", version = "0.1.0" }
-=======
 futures = { version = "0.3.31" }
 either = "1.10.0"
 async_cell = "0.2.2"
->>>>>>> eed37f44
 
 [dev-dependencies]
 smol = "2.0.0"
