#[cfg(feature = "alloc")]
extern crate alloc;
#[cfg(feature = "std")]
extern crate std;

use core::{
    convert::Infallible,
    fmt::{Debug, Display, Formatter},
};

#[cfg(feature = "std")]
use std::error::Error;

use either::Either::*;
use ufotofu::ProduceAtLeastError;

<<<<<<< HEAD
/// [todo]
pub enum DecodingWentWrong {
    /// The encoding was simply not what was expected, at all.
    InvalidEncoding,
    /// We either cannot or choose not to decode this.
    Irrepresentable,
}

impl From<Infallible> for DecodingWentWrong {
    fn from(_value: Infallible) -> Self {
        unreachable!("It's impossible to call this function!")
    }
}

=======
/// The reasons why decoding can fail: the producer might emit its final item too early, it might emit an error, or the received bytes might be problematic.
///
/// `F` is the type of the final item of the producer, `E` is the error type of the producer, and `Other` can describe in arbitrary detail why the decoded bytes were invalid.
>>>>>>> 1314e4ab
#[derive(Debug, Clone, PartialEq, Eq)]
pub enum DecodeError<F, E, Other> {
    UnexpectedEndOfInput(F),
    Producer(E),
    Other(Other),
}

impl<F, E, OtherB> DecodeError<F, E, OtherB> {
    /// Map from one `DecodeError` to another `DecodeError` by leaving producer errors and unexpected ends of input untouched but mapping other errors via a `From` implementation.
    pub fn map_other<OtherA>(err: DecodeError<F, E, OtherA>) -> Self
    where
        OtherB: From<OtherA>,
    {
        match err {
            DecodeError::Producer(err) => DecodeError::Producer(err),
            DecodeError::UnexpectedEndOfInput(fin) => DecodeError::UnexpectedEndOfInput(fin),
            DecodeError::Other(noncanonic_err) => DecodeError::Other(noncanonic_err.into()),
        }
    }
}

impl<F, E, Other> From<E> for DecodeError<F, E, Other> {
    fn from(err: E) -> Self {
        DecodeError::Producer(err)
    }
}

impl<F, E, Other> From<ProduceAtLeastError<F, E>> for DecodeError<F, E, Other> {
    fn from(err: ProduceAtLeastError<F, E>) -> Self {
        match err.reason {
            Left(fin) => DecodeError::UnexpectedEndOfInput(fin),
            Right(err) => DecodeError::Producer(err),
        }
    }
}

impl<F: Display, E: Display, Other: Display> Display for DecodeError<F, E, Other> {
    fn fmt(&self, f: &mut Formatter<'_>) -> core::fmt::Result {
        match self {
            DecodeError::Producer(err) => {
                write!(f, "The underlying producer encountered an error: {}", err,)
            }
            DecodeError::UnexpectedEndOfInput(fin) => {
                write!(
                    f,
                    "The underlying producer emitted its final value: {}",
                    fin
                )
            }
            DecodeError::Other(reason) => {
                write!(f, "Failed to decode: {}", reason)
            }
        }
    }
}

#[cfg(feature = "std")]
impl<F, E, Other> Error for DecodeError<F, E, Other>
where
    F: Display + Debug,
    E: 'static + Error,
    Other: 'static + Error,
{
    fn source(&self) -> Option<&(dyn Error + 'static)> {
        match self {
            DecodeError::Producer(err) => Some(err),
            DecodeError::UnexpectedEndOfInput(_fin) => None,
            DecodeError::Other(reason) => Some(reason),
        }
    }
}<|MERGE_RESOLUTION|>--- conflicted
+++ resolved
@@ -14,7 +14,6 @@
 use either::Either::*;
 use ufotofu::ProduceAtLeastError;
 
-<<<<<<< HEAD
 /// [todo]
 pub enum DecodingWentWrong {
     /// The encoding was simply not what was expected, at all.
@@ -29,11 +28,10 @@
     }
 }
 
-=======
 /// The reasons why decoding can fail: the producer might emit its final item too early, it might emit an error, or the received bytes might be problematic.
 ///
 /// `F` is the type of the final item of the producer, `E` is the error type of the producer, and `Other` can describe in arbitrary detail why the decoded bytes were invalid.
->>>>>>> 1314e4ab
+
 #[derive(Debug, Clone, PartialEq, Eq)]
 pub enum DecodeError<F, E, Other> {
     UnexpectedEndOfInput(F),
