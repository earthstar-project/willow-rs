--- conflicted
+++ resolved
@@ -9,14 +9,11 @@
     "wgps",
     "store_simple_sled",
     "willow_25",
-<<<<<<< HEAD
-    "transport_encryption"
-, "willow_test_vectors"]
-=======
     "transport_encryption",
-    "pio"
+    "pio",
+    "willow_test_vectors"
 ]
->>>>>>> 3d2422a5
+
 resolver = "2"
 
 [patch.crates-io]
