--- conflicted
+++ resolved
@@ -10,12 +10,9 @@
     "store_simple_sled",
     "willow_25",
     "transport_encryption",
-<<<<<<< HEAD
     "pio",
     "willow_test_vectors",
-=======
     "sideload"
->>>>>>> 001062dc
 ]
 
 resolver = "2"
