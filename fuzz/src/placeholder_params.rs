--- conflicted
+++ resolved
@@ -11,14 +11,10 @@
     Blame, Decodable, DecodableCanonic, DecodableSync, DecodeError, Encodable, EncodableKnownSize,
     EncodableSync,
 };
-<<<<<<< HEAD
-use willow_data_model::{AuthorisationToken, NamespaceId, PayloadDigest, SubspaceId};
-=======
 use ufotofu_codec_endian::U64BE;
 use willow_data_model::{
     AuthorisationToken, NamespaceId, PayloadDigest, SubspaceId, TrustedDecodable,
 };
->>>>>>> cd906d9c
 
 async fn encode_bytes<const BYTES_LENGTH: usize, C>(
     bytes: &[u8; BYTES_LENGTH],
