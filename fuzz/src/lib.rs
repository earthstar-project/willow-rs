--- conflicted
+++ resolved
@@ -1,4 +1,3 @@
-<<<<<<< HEAD
 use ufotofu::{
     local_nb::{
         consumer::TestConsumer,
@@ -7,12 +6,9 @@
     },
     sync::consumer::IntoVec,
 };
-use willow_data_model::{
-    encoding::{
-        error::DecodeError,
-        parameters::{Decoder, Encoder},
-    },
-    path::*,
+use willow_data_model::encoding::{
+    error::DecodeError,
+    parameters::{Decoder, Encoder},
 };
 
 pub async fn encoding_roundtrip<T, C>(item: T, consumer: &mut TestConsumer<u8, u16, ()>)
@@ -76,98 +72,4 @@
     };
 }
 
-pub fn test_successor<const MCL: usize, const MCC: usize, const MPL: usize>(
-    baseline: PathRc<MCL, MCC, MPL>,
-    candidate: PathRc<MCL, MCC, MPL>,
-    max_path: PathRc<MCL, MCC, MPL>,
-) {
-    let successor = baseline.successor();
-
-    match successor {
-        None => {
-            if baseline != max_path {
-                println!("\n\n\n");
-                println!("baseline: {:?}", baseline);
-                println!("successor: {:?}", successor);
-                println!("candidate: {:?}", candidate);
-                println!("\n\n\n");
-                panic!("returned None when the path was NOT the greatest path! BoooOOOoo")
-            }
-        }
-        Some(successor) => {
-            if successor <= baseline {
-                println!("\n\n\n");
-                println!("baseline: {:?}", baseline);
-                println!("successor: {:?}", successor);
-                println!("candidate: {:?}", candidate);
-                println!("\n\n\n");
-
-                panic!("successor was not greater than the path it was derived from! BooooOoooOOo")
-            }
-
-            if candidate < successor && candidate > baseline {
-                println!("\n\n\n");
-                println!("baseline: {:?}", baseline);
-                println!("successor: {:?}", successor);
-                println!("candidate: {:?}", candidate);
-                println!("\n\n\n");
-
-                panic!("the successor generated was NOT the immediate successor! BooooOOOOo!")
-            }
-        }
-    }
-}
-
-pub fn test_successor_of_prefix<const MCL: usize, const MCC: usize, const MPL: usize>(
-    baseline: PathRc<MCL, MCC, MPL>,
-    candidate: PathRc<MCL, MCC, MPL>,
-    unsucceedable: &[PathRc<MCL, MCC, MPL>],
-) {
-    let prefix_successor = baseline.successor_of_prefix();
-
-    match prefix_successor {
-        None => {
-            if !unsucceedable.iter().any(|unsuc| unsuc == &baseline) {
-                println!("\n\n\n");
-                println!("baseline: {:?}", baseline);
-                println!("successor: {:?}", prefix_successor);
-                println!("candidate: {:?}", candidate);
-                panic!("returned None when the path was NOT the greatest path! BoooOOOoo\n\n\n\n");
-            }
-        }
-        Some(prefix_successor) => {
-            if prefix_successor <= baseline {
-                println!("\n\n\n");
-                println!("baseline: {:?}", baseline);
-                println!("successor: {:?}", prefix_successor);
-                println!("candidate: {:?}", candidate);
-                panic!("the successor is meant to be greater than the baseline, but wasn't!! BOOOOOOOOO\n\n\n\n");
-            }
-
-            if prefix_successor.is_prefixed_by(&baseline) {
-                println!("\n\n\n");
-                println!("baseline: {:?}", baseline);
-                println!("successor: {:?}", prefix_successor);
-                println!("candidate: {:?}", candidate);
-                panic!("successor was prefixed by the path it was derived from! BoooOOooOOooOo\n\n\n\n");
-            }
-
-            if !baseline.is_prefix_of(&candidate)
-                && candidate < prefix_successor
-                && candidate > baseline
-            {
-                println!("\n\n\n");
-                println!("baseline: {:?}", baseline);
-                println!("successor: {:?}", prefix_successor);
-                println!("candidate: {:?}", candidate);
-
-                panic!(
-                    "the successor generated was NOT the immediate prefix successor! BooooOOOOo!\n\n\n\n"
-                );
-            }
-        }
-    }
-}
-=======
-pub mod path;
->>>>>>> 891f0901
+pub mod path;