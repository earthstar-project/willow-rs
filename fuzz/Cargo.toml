--- conflicted
+++ resolved
@@ -456,6 +456,19 @@
 doc = false
 bench = false
 
+[[bin]]
+name = "area_map"
+path = "fuzz_targets/area_map.rs"
+test = false
+doc = false
+bench = false
+
+name = "namespaced_area_map"
+path = "fuzz_targets/namespaced_area_map.rs"
+test = false
+doc = false
+bench = false
+
 ##############################
 # compactransport_encryption #
 ##############################
@@ -467,11 +480,6 @@
 doc = false
 bench = false
 
-<<<<<<< HEAD
-[[bin]]
-name = "area_map"
-path = "fuzz_targets/area_map.rs"
-=======
 ####################################
 # willow 25 test vector generation #
 ####################################
@@ -584,19 +592,13 @@
 [[bin]]
 name = "testvector_EncodeMcCapability"
 path = "fuzz_targets/testvector_EncodeMcCapability.rs"
->>>>>>> e62920a9
-test = false
-doc = false
-bench = false
-
-[[bin]]
-<<<<<<< HEAD
-name = "namespaced_area_map"
-path = "fuzz_targets/namespaced_area_map.rs"
-=======
+test = false
+doc = false
+bench = false
+
+[[bin]]
 name = "testvector_EncodeMcEnumerationCapability"
 path = "fuzz_targets/testvector_EncodeMcEnumerationCapability.rs"
->>>>>>> e62920a9
 test = false
 doc = false
 bench = false