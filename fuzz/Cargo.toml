[package]
name = "willow-fuzz"
version = "0.0.0"
publish = false
edition = "2021"

[package.metadata]
cargo-fuzz = true

[lints]
workspace = true

[dependencies]
ufotofu = { version = "0.6.5", features = ["std", "dev"] }
# ufotofu = { path = "../../ufotofu/ufotofu", features = ["std", "dev"] }
ufotofu_queues = { version = "0.6.0", features = ["std"] }
pollster = "0.4.0"
arbitrary = { version = "1.0.2", features = ["derive"] }
libfuzzer-sys = { version = "0.4", features = ["arbitrary-derive"] }
signature = "2.2.0"
syncify = "0.1.0"
willow-encoding = { path = "../encoding" }
ufotofu_codec = { version = "0.1.0", features = ["std", "dev"] }
ufotofu_codec_endian = { version = "0.1.0", features = ["std"] }
compact_u64 = { version = "0.1.0", features = ["std", "dev"] }
either = "1.10.0"
wb_async_utils = { version = "0.1.0", features = ["ufotofu_utils"] }
futures = { version = "0.3.31" }
willow-store-simple-sled = { path = "../store_simple_sled" }
sled = "0.34.7"
tempdir = "0.3.7"

[dependencies.willow-data-model]
path = "../data-model"
features = ["dev"]

[dependencies.meadowcap]
path = "../meadowcap"
features = ["dev"]

################
# compact_u64 #
###############

[[bin]]
name = "compact_u64_codec"
path = "fuzz_targets/compact_u64_codec.rs"
test = false
doc = false
bench = false

########################
# ufotofu_codec_endian #
########################

[[bin]]
name = "endian_u8_be"
path = "fuzz_targets/endian_u8_be.rs"
test = false
doc = false
bench = false

[[bin]]
name = "endian_u16_be"
path = "fuzz_targets/endian_u16_be.rs"
test = false
doc = false
bench = false

[[bin]]
name = "endian_u32_be"
path = "fuzz_targets/endian_u32_be.rs"
test = false
doc = false
bench = false

[[bin]]
name = "endian_u64_be"
path = "fuzz_targets/endian_u64_be.rs"
test = false
doc = false
bench = false

[[bin]]
name = "endian_u8_le"
path = "fuzz_targets/endian_u8_le.rs"
test = false
doc = false
bench = false

[[bin]]
name = "endian_u16_le"
path = "fuzz_targets/endian_u16_le.rs"
test = false
doc = false
bench = false

[[bin]]
name = "endian_u32_le"
path = "fuzz_targets/endian_u32_le.rs"
test = false
doc = false
bench = false

[[bin]]
name = "endian_u64_le"
path = "fuzz_targets/endian_u64_le.rs"
test = false
doc = false
bench = false

[[bin]]
name = "endian_i8_be"
path = "fuzz_targets/endian_i8_be.rs"
test = false
doc = false
bench = false

[[bin]]
name = "endian_i16_be"
path = "fuzz_targets/endian_i16_be.rs"
test = false
doc = false
bench = false

[[bin]]
name = "endian_i32_be"
path = "fuzz_targets/endian_i32_be.rs"
test = false
doc = false
bench = false

[[bin]]
name = "endian_i64_be"
path = "fuzz_targets/endian_i64_be.rs"
test = false
doc = false
bench = false

[[bin]]
name = "endian_i8_le"
path = "fuzz_targets/endian_i8_le.rs"
test = false
doc = false
bench = false

[[bin]]
name = "endian_i16_le"
path = "fuzz_targets/endian_i16_le.rs"
test = false
doc = false
bench = false

[[bin]]
name = "endian_i32_le"
path = "fuzz_targets/endian_i32_le.rs"
test = false
doc = false
bench = false

[[bin]]
name = "endian_i64_le"
path = "fuzz_targets/endian_i64_le.rs"
test = false
doc = false
bench = false

##################
# wb_async_utils #
##################

[[bin]]
name = "spsc"
path = "fuzz_targets/spsc.rs"
test = false
doc = false
bench = false

#########
# Other #
#########

[[bin]]
name = "path"
path = "fuzz_targets/path.rs"
test = false
doc = false
bench = false

[[bin]]
name = "path2"
path = "fuzz_targets/path2.rs"
test = false
doc = false
bench = false

[[bin]]
name = "path3"
path = "fuzz_targets/path3.rs"
test = false
doc = false
bench = false


[[bin]]
name = "path4"
path = "fuzz_targets/path4.rs"
test = false
doc = false
bench = false

[[bin]]
name = "path_successor"
path = "fuzz_targets/path_successor.rs"
test = false
doc = false
bench = false

[[bin]]
name = "path_successor_more"
path = "fuzz_targets/path_successor_more.rs"
test = false
doc = false
bench = false

[[bin]]
name = "path_successor_even_more"
path = "fuzz_targets/path_successor_even_more.rs"
test = false
doc = false
bench = false

[[bin]]
name = "successor_of_prefix"
path = "fuzz_targets/successor_of_prefix.rs"
test = false
doc = false
bench = false

[[bin]]
name = "successor_of_prefix_more"
path = "fuzz_targets/successor_of_prefix_more.rs"
test = false
doc = false
bench = false

[[bin]]
name = "successor_of_prefix_even_more"
path = "fuzz_targets/successor_of_prefix_even_more.rs"
test = false
doc = false
bench = false

[[bin]]
name = "enc_path_abs"
path = "fuzz_targets/enc_path_abs.rs"
test = false
doc = false
bench = false

[[bin]]
name = "enc_path2_abs"
path = "fuzz_targets/enc_path2_abs.rs"
test = false
doc = false
bench = false

[[bin]]
name = "enc_path3_abs"
path = "fuzz_targets/enc_path3_abs.rs"
test = false
doc = false
bench = false

[[bin]]
name = "mc_capability_delegation"
path = "fuzz_targets/mc_capability_delegation.rs"
test = false
doc = false
bench = false

[[bin]]
name = "mc_capability_append_delegation"
path = "fuzz_targets/mc_capability_append_delegation.rs"
test = false
doc = false
bench = false

[[bin]]
name = "mc_is_authorised_write"
path = "fuzz_targets/mc_is_authorised_write.rs"
test = false
doc = false
bench = false

[[bin]]
name = "mc_subspace_capability_delegation"
path = "fuzz_targets/mc_subspace_capability_delegation.rs"
test = false
doc = false
bench = false

[[bin]]
name = "mc_subspace_capability_append_delegation"
path = "fuzz_targets/mc_subspace_capability_append_delegation.rs"
test = false
doc = false
bench = false

[[bin]]
name = "enc_path_rel_path"
path = "fuzz_targets/enc_path_rel_path.rs"
test = false
doc = false
bench = false

[[bin]]
name = "enc_path2_rel_path2"
path = "fuzz_targets/enc_path2_rel_path2.rs"
test = false
doc = false
bench = false

[[bin]]
name = "enc_path3_rel_path3"
path = "fuzz_targets/enc_path3_rel_path3.rs"
test = false
doc = false
bench = false

[[bin]]
name = "enc_entry_abs"
path = "fuzz_targets/enc_entry_abs.rs"
test = false
doc = false
bench = false

[[bin]]
name = "enc_entry_rel_entry"
path = "fuzz_targets/enc_entry_rel_entry.rs"
test = false
doc = false
bench = false

[[bin]]
name = "enc_entry_rel_area"
path = "fuzz_targets/enc_entry_rel_area.rs"
test = false
doc = false
bench = false

[[bin]]
name = "enc_entry_rel_range3d"
path = "fuzz_targets/enc_entry_rel_range3d.rs"
test = false
doc = false
bench = false

[[bin]]
name = "enc_area_rel_area"
path = "fuzz_targets/enc_area_rel_area.rs"
test = false
doc = false
bench = false

[[bin]]
name = "enc_range3d_rel_range3d"
path = "fuzz_targets/enc_range3d_rel_range3d.rs"
test = false
doc = false
bench = false

[[bin]]
name = "enc_mccapability_rel_area"
path = "fuzz_targets/enc_mccapability_rel_area.rs"
test = false
doc = false
bench = false

[[bin]]
name = "enc_mcsubspacecapability_abs"
path = "fuzz_targets/enc_mcsubspacecapability_abs.rs"
test = false
doc = false
bench = false

[[bin]]
<<<<<<< HEAD
name = "enc_sledentrykey_abs"
path = "fuzz_targets/enc_sledentrykey_abs.rs"
test = false
doc = false
bench = false

###########
## Store ##
###########

[[bin]]
=======
>>>>>>> cd906d9c
name = "enc_path_rel_privatepathcontext"
path = "fuzz_targets/enc_path_rel_privatepathcontext.rs"
test = false
doc = false
bench = false

[[bin]]
name = "store"
path = "fuzz_targets/store.rs"
test = false
doc = false
bench = false

[[bin]]
name = "enc_area_rel_privateareacontext"
path = "fuzz_targets/enc_area_rel_privateareacontext.rs"
test = false
doc = false
bench = false

[[bin]]
name = "enc_communalcapability_rel_personalprivateinterest"
path = "fuzz_targets/enc_communalcapability_rel_personalprivateinterest.rs"
test = false
doc = false
bench = false

[[bin]]
name = "enc_ownedcapability_rel_personalprivateinterest"
path = "fuzz_targets/enc_ownedcapability_rel_personalprivateinterest.rs"
test = false
doc = false
bench = false

[[bin]]
name = "enc_subspacecapability_rel_personalprivateinterest"
path = "fuzz_targets/enc_subspacecapability_rel_personalprivateinterest.rs"
test = false
doc = false
bench = false

[[bin]]
name = "control_events"
path = "fuzz_targets/control_events.rs"
test = false
doc = false
bench = false<|MERGE_RESOLUTION|>--- conflicted
+++ resolved
@@ -385,20 +385,6 @@
 bench = false
 
 [[bin]]
-<<<<<<< HEAD
-name = "enc_sledentrykey_abs"
-path = "fuzz_targets/enc_sledentrykey_abs.rs"
-test = false
-doc = false
-bench = false
-
-###########
-## Store ##
-###########
-
-[[bin]]
-=======
->>>>>>> cd906d9c
 name = "enc_path_rel_privatepathcontext"
 path = "fuzz_targets/enc_path_rel_privatepathcontext.rs"
 test = false
