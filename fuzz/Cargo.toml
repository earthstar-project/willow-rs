[package]
name = "willow-fuzz"
version = "0.0.0"
publish = false
edition = "2021"

[package.metadata]
cargo-fuzz = true

[lints]
workspace = true

[dependencies]
ufotofu = { version = "0.7.1", features = ["std", "dev"] }
# ufotofu = { path = "../../ufotofu/ufotofu", features = ["std", "dev"] }
ufotofu_codec = { version = "0.1.3", features = ["std", "dev"] }
ufotofu_codec_endian = { version = "0.2.0", features = ["std"] }
ufotofu_queues = { version = "0.6.0", features = ["std"] }
wb_async_utils = { version = "0.2.0", features = ["ufotofu_utils"] }
compact_u64 = { version = "0.2.0", features = ["std", "dev"] }
pollster = "0.4.0"
arbitrary = { version = "1.0.2", features = ["derive"] }
libfuzzer-sys = { version = "0.4", features = ["arbitrary-derive"] }
signature = "2.2.0"
syncify = "0.1.0"
willow-encoding = { path = "../encoding" }
either = "1.10.0"
futures = { version = "0.3.31" }
willow-store-simple-sled = { path = "../store_simple_sled" }
sled = "0.34.7"
tempdir = "0.3.7"
willow-transport-encryption = { path = "../transport_encryption" }
willow_25 = { path = "../willow_25", features = ["dev"] }
wgps = { path = "../wgps", features = ["dev"] }
willow-pio = { version = "0.1.0", path = "../pio", features = ["dev"] }

[dependencies.willow-data-model]
path = "../data-model"
features = ["dev"]

[dependencies.meadowcap]
path = "../meadowcap"
features = ["dev"]

################
# compact_u64 #
###############

[[bin]]
name = "compact_u64_codec"
path = "fuzz_targets/compact_u64_codec.rs"
test = false
doc = false
bench = false

########################
# ufotofu_codec_endian #
########################

[[bin]]
name = "endian_u8_be"
path = "fuzz_targets/endian_u8_be.rs"
test = false
doc = false
bench = false

[[bin]]
name = "endian_u16_be"
path = "fuzz_targets/endian_u16_be.rs"
test = false
doc = false
bench = false

[[bin]]
name = "endian_u32_be"
path = "fuzz_targets/endian_u32_be.rs"
test = false
doc = false
bench = false

[[bin]]
name = "endian_u64_be"
path = "fuzz_targets/endian_u64_be.rs"
test = false
doc = false
bench = false

[[bin]]
name = "endian_u8_le"
path = "fuzz_targets/endian_u8_le.rs"
test = false
doc = false
bench = false

[[bin]]
name = "endian_u16_le"
path = "fuzz_targets/endian_u16_le.rs"
test = false
doc = false
bench = false

[[bin]]
name = "endian_u32_le"
path = "fuzz_targets/endian_u32_le.rs"
test = false
doc = false
bench = false

[[bin]]
name = "endian_u64_le"
path = "fuzz_targets/endian_u64_le.rs"
test = false
doc = false
bench = false

[[bin]]
name = "endian_i8_be"
path = "fuzz_targets/endian_i8_be.rs"
test = false
doc = false
bench = false

[[bin]]
name = "endian_i16_be"
path = "fuzz_targets/endian_i16_be.rs"
test = false
doc = false
bench = false

[[bin]]
name = "endian_i32_be"
path = "fuzz_targets/endian_i32_be.rs"
test = false
doc = false
bench = false

[[bin]]
name = "endian_i64_be"
path = "fuzz_targets/endian_i64_be.rs"
test = false
doc = false
bench = false

[[bin]]
name = "endian_i8_le"
path = "fuzz_targets/endian_i8_le.rs"
test = false
doc = false
bench = false

[[bin]]
name = "endian_i16_le"
path = "fuzz_targets/endian_i16_le.rs"
test = false
doc = false
bench = false

[[bin]]
name = "endian_i32_le"
path = "fuzz_targets/endian_i32_le.rs"
test = false
doc = false
bench = false

[[bin]]
name = "endian_i64_le"
path = "fuzz_targets/endian_i64_le.rs"
test = false
doc = false
bench = false

##################
# wb_async_utils #
##################

[[bin]]
name = "spsc"
path = "fuzz_targets/spsc.rs"
test = false
doc = false
bench = false

#########
# Other #
#########

[[bin]]
name = "path"
path = "fuzz_targets/path.rs"
test = false
doc = false
bench = false

[[bin]]
name = "path2"
path = "fuzz_targets/path2.rs"
test = false
doc = false
bench = false

[[bin]]
name = "path3"
path = "fuzz_targets/path3.rs"
test = false
doc = false
bench = false


[[bin]]
name = "path4"
path = "fuzz_targets/path4.rs"
test = false
doc = false
bench = false

[[bin]]
name = "path_successor"
path = "fuzz_targets/path_successor.rs"
test = false
doc = false
bench = false

[[bin]]
name = "path_successor_more"
path = "fuzz_targets/path_successor_more.rs"
test = false
doc = false
bench = false

[[bin]]
name = "path_successor_even_more"
path = "fuzz_targets/path_successor_even_more.rs"
test = false
doc = false
bench = false

[[bin]]
name = "successor_of_prefix"
path = "fuzz_targets/successor_of_prefix.rs"
test = false
doc = false
bench = false

[[bin]]
name = "successor_of_prefix_more"
path = "fuzz_targets/successor_of_prefix_more.rs"
test = false
doc = false
bench = false

[[bin]]
name = "successor_of_prefix_even_more"
path = "fuzz_targets/successor_of_prefix_even_more.rs"
test = false
doc = false
bench = false

[[bin]]
name = "enc_path_abs"
path = "fuzz_targets/enc_path_abs.rs"
test = false
doc = false
bench = false

[[bin]]
name = "enc_path2_abs"
path = "fuzz_targets/enc_path2_abs.rs"
test = false
doc = false
bench = false

[[bin]]
name = "enc_path3_abs"
path = "fuzz_targets/enc_path3_abs.rs"
test = false
doc = false
bench = false

[[bin]]
name = "mc_capability_delegation"
path = "fuzz_targets/mc_capability_delegation.rs"
test = false
doc = false
bench = false

[[bin]]
name = "mc_capability_append_delegation"
path = "fuzz_targets/mc_capability_append_delegation.rs"
test = false
doc = false
bench = false

[[bin]]
name = "mc_is_authorised_write"
path = "fuzz_targets/mc_is_authorised_write.rs"
test = false
doc = false
bench = false

[[bin]]
name = "mc_subspace_capability_delegation"
path = "fuzz_targets/mc_subspace_capability_delegation.rs"
test = false
doc = false
bench = false

[[bin]]
name = "mc_subspace_capability_append_delegation"
path = "fuzz_targets/mc_subspace_capability_append_delegation.rs"
test = false
doc = false
bench = false

[[bin]]
name = "enc_path_rel_path"
path = "fuzz_targets/enc_path_rel_path.rs"
test = false
doc = false
bench = false

[[bin]]
name = "enc_path2_rel_path2"
path = "fuzz_targets/enc_path2_rel_path2.rs"
test = false
doc = false
bench = false

[[bin]]
name = "enc_path3_rel_path3"
path = "fuzz_targets/enc_path3_rel_path3.rs"
test = false
doc = false
bench = false

[[bin]]
name = "enc_entry_abs"
path = "fuzz_targets/enc_entry_abs.rs"
test = false
doc = false
bench = false

[[bin]]
name = "enc_entry_rel_entry"
path = "fuzz_targets/enc_entry_rel_entry.rs"
test = false
doc = false
bench = false

[[bin]]
name = "enc_entry_rel_area"
path = "fuzz_targets/enc_entry_rel_area.rs"
test = false
doc = false
bench = false

[[bin]]
name = "enc_entry_rel_range3d"
path = "fuzz_targets/enc_entry_rel_range3d.rs"
test = false
doc = false
bench = false

[[bin]]
name = "enc_area_rel_area"
path = "fuzz_targets/enc_area_rel_area.rs"
test = false
doc = false
bench = false

[[bin]]
name = "enc_range3d_rel_range3d"
path = "fuzz_targets/enc_range3d_rel_range3d.rs"
test = false
doc = false
bench = false

[[bin]]
name = "enc_mccapability_rel_area"
path = "fuzz_targets/enc_mccapability_rel_area.rs"
test = false
doc = false
bench = false

[[bin]]
name = "enc_mcenumerationcapability_abs"
path = "fuzz_targets/enc_mcenumerationcapability_abs.rs"
test = false
doc = false
bench = false

[[bin]]
name = "enc_path_rel_privatepathcontext"
path = "fuzz_targets/enc_path_rel_privatepathcontext.rs"
test = false
doc = false
bench = false

[[bin]]
name = "store"
path = "fuzz_targets/store.rs"
test = false
doc = false
bench = false

[[bin]]
name = "enc_area_rel_privateareacontext"
path = "fuzz_targets/enc_area_rel_privateareacontext.rs"
test = false
doc = false
bench = false

[[bin]]
name = "enc_communalcapability_rel_personalprivateinterest"
path = "fuzz_targets/enc_communalcapability_rel_personalprivateinterest.rs"
test = false
doc = false
bench = false

[[bin]]
name = "enc_ownedcapability_rel_personalprivateinterest"
path = "fuzz_targets/enc_ownedcapability_rel_personalprivateinterest.rs"
test = false
doc = false
bench = false

[[bin]]
name = "enc_enumerationcapability_rel_personalprivateinterest"
path = "fuzz_targets/enc_enumerationcapability_rel_personalprivateinterest.rs"
test = false
doc = false
bench = false

[[bin]]
name = "control_events"
path = "fuzz_targets/control_events.rs"
test = false
doc = false
bench = false

[[bin]]
name = "enc_unverified_communal_capability_abs"
path = "fuzz_targets/enc_unverified_communal_capability_abs.rs"
test = false
doc = false
bench = false

[[bin]]
name = "enc_unverified_owned_capability_abs"
path = "fuzz_targets/enc_unverified_owned_capability_abs.rs"
test = false
doc = false
bench = false

[[bin]]
name = "enc_unverified_mc_capability_abs"
path = "fuzz_targets/enc_unverified_mc_capability_abs.rs"
test = false
doc = false
bench = false

[[bin]]
name = "area_map"
path = "fuzz_targets/area_map.rs"
test = false
doc = false
bench = false

[[bin]]
name = "namespaced_area_map"
path = "fuzz_targets/namespaced_area_map.rs"
test = false
doc = false
bench = false

[[bin]]
name = "enc_piobindhash_abs"
path = "fuzz_targets/enc_piobindhash_abs.rs"
test = false
doc = false
bench = false

[[bin]]
name = "enc_pioannounceoverlap_rel_pair"
path = "fuzz_targets/enc_pioannounceoverlap_rel_pair.rs"
test = false
doc = false
bench = false

[[bin]]
name = "enc_piobindreadcapability_rel_ppi"
path = "fuzz_targets/enc_piobindreadcapability_rel_ppi.rs"
test = false
doc = false
bench = false

##############################
# compactransport_encryption #
##############################

[[bin]]
name = "transport_encryption"
path = "fuzz_targets/transport_encryption.rs"
test = false
doc = false
bench = false

<<<<<<< HEAD
####################################
# willow 25 test vector generation #
####################################

[[bin]]
name = "testvector_EncodePath"
path = "fuzz_targets/testvector_EncodePath.rs"
test = false
doc = false
bench = false

[[bin]]
name = "testvector_encode_path"
path = "fuzz_targets/testvector_encode_path.rs"
test = false
doc = false
bench = false

[[bin]]
name = "testvector_EncodePathRelativePath"
path = "fuzz_targets/testvector_EncodePathRelativePath.rs"
test = false
doc = false
bench = false

[[bin]]
name = "testvector_path_rel_path"
path = "fuzz_targets/testvector_path_rel_path.rs"
test = false
doc = false
bench = false

[[bin]]
name = "testvector_EncodePathExtendsPath"
path = "fuzz_targets/testvector_EncodePathExtendsPath.rs"
test = false
doc = false
bench = false

[[bin]]
name = "testvector_path_extends_path"
path = "fuzz_targets/testvector_path_extends_path.rs"
test = false
doc = false
bench = false

[[bin]]
name = "testvector_EncodeEntry"
path = "fuzz_targets/testvector_EncodeEntry.rs"
test = false
doc = false
bench = false

[[bin]]
name = "testvector_encode_entry"
path = "fuzz_targets/testvector_encode_entry.rs"
test = false
doc = false
bench = false

[[bin]]
name = "testvector_EncodeEntryRelativeEntry"
path = "fuzz_targets/testvector_EncodeEntryRelativeEntry.rs"
test = false
doc = false
bench = false

[[bin]]
name = "testvector_EncodeEntryInNamespace3dRange"
path = "fuzz_targets/testvector_EncodeEntryInNamespace3dRange.rs"
test = false
doc = false
bench = false

[[bin]]
name = "testvector_EncodeAreaInArea"
path = "fuzz_targets/testvector_EncodeAreaInArea.rs"
test = false
doc = false
bench = false

[[bin]]
name = "testvector_area_in_area"
path = "fuzz_targets/testvector_area_in_area.rs"
test = false
doc = false
bench = false

[[bin]]
name = "testvector_Encode3dRangeRelative3dRange"
path = "fuzz_targets/testvector_Encode3dRangeRelative3dRange.rs"
test = false
doc = false
bench = false

[[bin]]
name = "testvector_EncodeCommunalCapability"
path = "fuzz_targets/testvector_EncodeCommunalCapability.rs"
test = false
doc = false
bench = false

[[bin]]
name = "testvector_EncodeOwnedCapability"
path = "fuzz_targets/testvector_EncodeOwnedCapability.rs"
test = false
doc = false
bench = false

[[bin]]
name = "testvector_EncodeMcCapability"
path = "fuzz_targets/testvector_EncodeMcCapability.rs"
test = false
doc = false
bench = false

[[bin]]
name = "testvector_EncodeMcEnumerationCapability"
path = "fuzz_targets/testvector_EncodeMcEnumerationCapability.rs"
test = false
doc = false
bench = false

[[bin]]
name = "enc_reconciliationsendfingerprint_rel_range"
path = "fuzz_targets/enc_reconciliationsendfingerprint_rel_range.rs"
test = false
doc = false
bench = false

[[bin]]
name = "enc_reconciliationannounceentries_rel_range3d"
path = "fuzz_targets/enc_reconciliationannounceentries_rel_range3d.rs"
test = false
doc = false
bench = false

[[bin]]
name = "enc_reconciliationsendentry_rel_pair"
path = "fuzz_targets/enc_reconciliationsendentry_rel_pair.rs"
test = false
doc = false
bench = false

[[bin]]
name = "enc_reconciliationsendpayload_abs"
path = "fuzz_targets/enc_reconciliationsendpayload_abs.rs"
test = false
doc = false
bench = false

[[bin]]
name = "enc_reconcilitionterminatepayload_abs"
path = "fuzz_targets/enc_reconcilitionterminatepayload_abs.rs"
=======
[[bin]]
name = "enc_mcauthorisationtoken_rel_pair"
path = "fuzz_targets/enc_mcauthorisationtoken_rel_pair.rs"
>>>>>>> 550ad487
test = false
doc = false
bench = false<|MERGE_RESOLUTION|>--- conflicted
+++ resolved
@@ -504,7 +504,6 @@
 doc = false
 bench = false
 
-<<<<<<< HEAD
 ####################################
 # willow 25 test vector generation #
 ####################################
@@ -659,11 +658,13 @@
 [[bin]]
 name = "enc_reconcilitionterminatepayload_abs"
 path = "fuzz_targets/enc_reconcilitionterminatepayload_abs.rs"
-=======
+test = false
+doc = false
+bench = false
+
 [[bin]]
 name = "enc_mcauthorisationtoken_rel_pair"
 path = "fuzz_targets/enc_mcauthorisationtoken_rel_pair.rs"
->>>>>>> 550ad487
 test = false
 doc = false
 bench = false