[package]
name = "willow-fuzz"
version = "0.0.0"
publish = false
edition = "2021"

[package.metadata]
cargo-fuzz = true

[lints]
workspace = true

[dependencies]
ufotofu = { version = "0.7.1", features = ["std", "dev"] }
# ufotofu = { path = "../../ufotofu/ufotofu", features = ["std", "dev"] }
ufotofu_codec = { version = "0.1.3", features = ["std", "dev"] }
ufotofu_codec_endian = { version = "0.2.0", features = ["std"] }
ufotofu_queues = { version = "0.6.0", features = ["std"] }
wb_async_utils = { version = "0.2.0", features = ["ufotofu_utils"] }
compact_u64 = { version = "0.2.0", features = ["std", "dev"] }
pollster = "0.4.0"
arbitrary = { version = "1.0.2", features = ["derive"] }
libfuzzer-sys = { version = "0.4", features = ["arbitrary-derive"] }
signature = "2.2.0"
syncify = "0.1.0"
willow-encoding = { path = "../encoding" }
either = "1.10.0"
futures = { version = "0.3.31" }
willow-store-simple-sled = { path = "../store_simple_sled" }
sled = "0.34.7"
tempdir = "0.3.7"
willow-transport-encryption = { path = "../transport_encryption" }
willow_25 = { path = "../willow_25", features = ["dev"] }
wgps = { path = "../wgps", features = ["dev"] }
willow-pio = { version = "0.1.0", path = "../pio", features = ["dev"] }

[dependencies.willow-data-model]
path = "../data-model"
features = ["dev"]

[dependencies.meadowcap]
path = "../meadowcap"
features = ["dev"]

################
# compact_u64 #
###############

[[bin]]
name = "compact_u64_codec"
path = "fuzz_targets/compact_u64_codec.rs"
test = false
doc = false
bench = false

########################
# ufotofu_codec_endian #
########################

[[bin]]
name = "endian_u8_be"
path = "fuzz_targets/endian_u8_be.rs"
test = false
doc = false
bench = false

[[bin]]
name = "endian_u16_be"
path = "fuzz_targets/endian_u16_be.rs"
test = false
doc = false
bench = false

[[bin]]
name = "endian_u32_be"
path = "fuzz_targets/endian_u32_be.rs"
test = false
doc = false
bench = false

[[bin]]
name = "endian_u64_be"
path = "fuzz_targets/endian_u64_be.rs"
test = false
doc = false
bench = false

[[bin]]
name = "endian_u8_le"
path = "fuzz_targets/endian_u8_le.rs"
test = false
doc = false
bench = false

[[bin]]
name = "endian_u16_le"
path = "fuzz_targets/endian_u16_le.rs"
test = false
doc = false
bench = false

[[bin]]
name = "endian_u32_le"
path = "fuzz_targets/endian_u32_le.rs"
test = false
doc = false
bench = false

[[bin]]
name = "endian_u64_le"
path = "fuzz_targets/endian_u64_le.rs"
test = false
doc = false
bench = false

[[bin]]
name = "endian_i8_be"
path = "fuzz_targets/endian_i8_be.rs"
test = false
doc = false
bench = false

[[bin]]
name = "endian_i16_be"
path = "fuzz_targets/endian_i16_be.rs"
test = false
doc = false
bench = false

[[bin]]
name = "endian_i32_be"
path = "fuzz_targets/endian_i32_be.rs"
test = false
doc = false
bench = false

[[bin]]
name = "endian_i64_be"
path = "fuzz_targets/endian_i64_be.rs"
test = false
doc = false
bench = false

[[bin]]
name = "endian_i8_le"
path = "fuzz_targets/endian_i8_le.rs"
test = false
doc = false
bench = false

[[bin]]
name = "endian_i16_le"
path = "fuzz_targets/endian_i16_le.rs"
test = false
doc = false
bench = false

[[bin]]
name = "endian_i32_le"
path = "fuzz_targets/endian_i32_le.rs"
test = false
doc = false
bench = false

[[bin]]
name = "endian_i64_le"
path = "fuzz_targets/endian_i64_le.rs"
test = false
doc = false
bench = false

##################
# wb_async_utils #
##################

[[bin]]
name = "spsc"
path = "fuzz_targets/spsc.rs"
test = false
doc = false
bench = false

#########
# Other #
#########

[[bin]]
name = "path"
path = "fuzz_targets/path.rs"
test = false
doc = false
bench = false

[[bin]]
name = "path2"
path = "fuzz_targets/path2.rs"
test = false
doc = false
bench = false

[[bin]]
name = "path3"
path = "fuzz_targets/path3.rs"
test = false
doc = false
bench = false


[[bin]]
name = "path4"
path = "fuzz_targets/path4.rs"
test = false
doc = false
bench = false

[[bin]]
name = "path_successor"
path = "fuzz_targets/path_successor.rs"
test = false
doc = false
bench = false

[[bin]]
name = "path_successor_more"
path = "fuzz_targets/path_successor_more.rs"
test = false
doc = false
bench = false

[[bin]]
name = "path_successor_even_more"
path = "fuzz_targets/path_successor_even_more.rs"
test = false
doc = false
bench = false

[[bin]]
name = "successor_of_prefix"
path = "fuzz_targets/successor_of_prefix.rs"
test = false
doc = false
bench = false

[[bin]]
name = "successor_of_prefix_more"
path = "fuzz_targets/successor_of_prefix_more.rs"
test = false
doc = false
bench = false

[[bin]]
name = "successor_of_prefix_even_more"
path = "fuzz_targets/successor_of_prefix_even_more.rs"
test = false
doc = false
bench = false

[[bin]]
name = "enc_path_abs"
path = "fuzz_targets/enc_path_abs.rs"
test = false
doc = false
bench = false

[[bin]]
name = "enc_path2_abs"
path = "fuzz_targets/enc_path2_abs.rs"
test = false
doc = false
bench = false

[[bin]]
name = "enc_path3_abs"
path = "fuzz_targets/enc_path3_abs.rs"
test = false
doc = false
bench = false

[[bin]]
name = "mc_capability_delegation"
path = "fuzz_targets/mc_capability_delegation.rs"
test = false
doc = false
bench = false

[[bin]]
name = "mc_capability_append_delegation"
path = "fuzz_targets/mc_capability_append_delegation.rs"
test = false
doc = false
bench = false

[[bin]]
name = "mc_is_authorised_write"
path = "fuzz_targets/mc_is_authorised_write.rs"
test = false
doc = false
bench = false

[[bin]]
name = "mc_subspace_capability_delegation"
path = "fuzz_targets/mc_subspace_capability_delegation.rs"
test = false
doc = false
bench = false

[[bin]]
name = "mc_subspace_capability_append_delegation"
path = "fuzz_targets/mc_subspace_capability_append_delegation.rs"
test = false
doc = false
bench = false

[[bin]]
name = "enc_path_rel_path"
path = "fuzz_targets/enc_path_rel_path.rs"
test = false
doc = false
bench = false

[[bin]]
name = "enc_path2_rel_path2"
path = "fuzz_targets/enc_path2_rel_path2.rs"
test = false
doc = false
bench = false

[[bin]]
name = "enc_path3_rel_path3"
path = "fuzz_targets/enc_path3_rel_path3.rs"
test = false
doc = false
bench = false

[[bin]]
name = "enc_entry_abs"
path = "fuzz_targets/enc_entry_abs.rs"
test = false
doc = false
bench = false

[[bin]]
name = "enc_entry_rel_entry"
path = "fuzz_targets/enc_entry_rel_entry.rs"
test = false
doc = false
bench = false

[[bin]]
name = "enc_entry_rel_area"
path = "fuzz_targets/enc_entry_rel_area.rs"
test = false
doc = false
bench = false

[[bin]]
name = "enc_entry_rel_range3d"
path = "fuzz_targets/enc_entry_rel_range3d.rs"
test = false
doc = false
bench = false

[[bin]]
name = "enc_area_rel_area"
path = "fuzz_targets/enc_area_rel_area.rs"
test = false
doc = false
bench = false

[[bin]]
name = "enc_range3d_rel_range3d"
path = "fuzz_targets/enc_range3d_rel_range3d.rs"
test = false
doc = false
bench = false

[[bin]]
name = "enc_mccapability_rel_area"
path = "fuzz_targets/enc_mccapability_rel_area.rs"
test = false
doc = false
bench = false

[[bin]]
name = "enc_mcenumerationcapability_abs"
path = "fuzz_targets/enc_mcenumerationcapability_abs.rs"
test = false
doc = false
bench = false

[[bin]]
name = "enc_path_rel_privatepathcontext"
path = "fuzz_targets/enc_path_rel_privatepathcontext.rs"
test = false
doc = false
bench = false

[[bin]]
name = "store"
path = "fuzz_targets/store.rs"
test = false
doc = false
bench = false

[[bin]]
name = "enc_area_rel_privateareacontext"
path = "fuzz_targets/enc_area_rel_privateareacontext.rs"
test = false
doc = false
bench = false

[[bin]]
name = "enc_communalcapability_rel_personalprivateinterest"
path = "fuzz_targets/enc_communalcapability_rel_personalprivateinterest.rs"
test = false
doc = false
bench = false

[[bin]]
name = "enc_ownedcapability_rel_personalprivateinterest"
path = "fuzz_targets/enc_ownedcapability_rel_personalprivateinterest.rs"
test = false
doc = false
bench = false

[[bin]]
name = "enc_enumerationcapability_rel_personalprivateinterest"
path = "fuzz_targets/enc_enumerationcapability_rel_personalprivateinterest.rs"
test = false
doc = false
bench = false

[[bin]]
name = "control_events"
path = "fuzz_targets/control_events.rs"
test = false
doc = false
bench = false

[[bin]]
name = "enc_unverified_communal_capability_abs"
path = "fuzz_targets/enc_unverified_communal_capability_abs.rs"
test = false
doc = false
bench = false

[[bin]]
name = "enc_unverified_owned_capability_abs"
path = "fuzz_targets/enc_unverified_owned_capability_abs.rs"
test = false
doc = false
bench = false

[[bin]]
name = "enc_unverified_mc_capability_abs"
path = "fuzz_targets/enc_unverified_mc_capability_abs.rs"
test = false
doc = false
bench = false

[[bin]]
name = "area_map"
path = "fuzz_targets/area_map.rs"
test = false
doc = false
bench = false

[[bin]]
name = "namespaced_area_map"
path = "fuzz_targets/namespaced_area_map.rs"
test = false
doc = false
bench = false

[[bin]]
name = "enc_piobindhash_abs"
path = "fuzz_targets/enc_piobindhash_abs.rs"
test = false
doc = false
bench = false

[[bin]]
name = "enc_pioannounceoverlap_rel_pair"
path = "fuzz_targets/enc_pioannounceoverlap_rel_pair.rs"
test = false
doc = false
bench = false

[[bin]]
name = "enc_piobindreadcapability_rel_ppi"
path = "fuzz_targets/enc_piobindreadcapability_rel_ppi.rs"
test = false
doc = false
bench = false

##############################
# compactransport_encryption #
##############################

[[bin]]
name = "transport_encryption"
path = "fuzz_targets/transport_encryption.rs"
test = false
doc = false
bench = false

####################################
# willow 25 test vector generation #
####################################

[[bin]]
name = "testvector_EncodePath"
path = "fuzz_targets/testvector_EncodePath.rs"
test = false
doc = false
bench = false

[[bin]]
name = "testvector_encode_path"
path = "fuzz_targets/testvector_encode_path.rs"
test = false
doc = false
bench = false

[[bin]]
name = "testvector_EncodePathRelativePath"
path = "fuzz_targets/testvector_EncodePathRelativePath.rs"
test = false
doc = false
bench = false

[[bin]]
name = "testvector_path_rel_path"
path = "fuzz_targets/testvector_path_rel_path.rs"
test = false
doc = false
bench = false

[[bin]]
name = "testvector_EncodePathExtendsPath"
path = "fuzz_targets/testvector_EncodePathExtendsPath.rs"
test = false
doc = false
bench = false

[[bin]]
name = "testvector_path_extends_path"
path = "fuzz_targets/testvector_path_extends_path.rs"
test = false
doc = false
bench = false

[[bin]]
name = "testvector_EncodeEntry"
path = "fuzz_targets/testvector_EncodeEntry.rs"
test = false
doc = false
bench = false

[[bin]]
name = "testvector_encode_entry"
path = "fuzz_targets/testvector_encode_entry.rs"
test = false
doc = false
bench = false

[[bin]]
name = "testvector_EncodeEntryRelativeEntry"
path = "fuzz_targets/testvector_EncodeEntryRelativeEntry.rs"
test = false
doc = false
bench = false

[[bin]]
name = "testvector_EncodeEntryInNamespace3dRange"
path = "fuzz_targets/testvector_EncodeEntryInNamespace3dRange.rs"
test = false
doc = false
bench = false

[[bin]]
name = "testvector_EncodeAreaInArea"
path = "fuzz_targets/testvector_EncodeAreaInArea.rs"
test = false
doc = false
bench = false

[[bin]]
name = "testvector_area_in_area"
path = "fuzz_targets/testvector_area_in_area.rs"
test = false
doc = false
bench = false

[[bin]]
name = "testvector_Encode3dRangeRelative3dRange"
path = "fuzz_targets/testvector_Encode3dRangeRelative3dRange.rs"
test = false
doc = false
bench = false

[[bin]]
name = "testvector_EncodeCommunalCapability"
path = "fuzz_targets/testvector_EncodeCommunalCapability.rs"
test = false
doc = false
bench = false

[[bin]]
name = "testvector_EncodeOwnedCapability"
path = "fuzz_targets/testvector_EncodeOwnedCapability.rs"
test = false
doc = false
bench = false

[[bin]]
name = "testvector_EncodeMcCapability"
path = "fuzz_targets/testvector_EncodeMcCapability.rs"
test = false
doc = false
bench = false

[[bin]]
name = "testvector_EncodeMcEnumerationCapability"
path = "fuzz_targets/testvector_EncodeMcEnumerationCapability.rs"
test = false
doc = false
bench = false
<<<<<<< HEAD
=======

[[bin]]
name = "enc_reconciliationsendfingerprint_rel_range"
path = "fuzz_targets/enc_reconciliationsendfingerprint_rel_range.rs"
test = false
doc = false
bench = false
>>>>>>> 01b4acba
<|MERGE_RESOLUTION|>--- conflicted
+++ resolved
@@ -626,13 +626,10 @@
 test = false
 doc = false
 bench = false
-<<<<<<< HEAD
-=======
 
 [[bin]]
 name = "enc_reconciliationsendfingerprint_rel_range"
 path = "fuzz_targets/enc_reconciliationsendfingerprint_rel_range.rs"
 test = false
 doc = false
-bench = false
->>>>>>> 01b4acba
+bench = false