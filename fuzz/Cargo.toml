--- conflicted
+++ resolved
@@ -487,22 +487,27 @@
 bench = false
 
 [[bin]]
-<<<<<<< HEAD
 name = "enc_sledentrykey_abs"
 path = "fuzz_targets/enc_sledentrykey_abs.rs"
-=======
+test = false
+doc = false
+bench = false
+
+[[bin]]
 name = "enc_path_rel_privatepathcontext"
 path = "fuzz_targets/enc_path_rel_privatepathcontext.rs"
->>>>>>> 674cc015
-test = false
-doc = false
-bench = false
-
-[[bin]]
-<<<<<<< HEAD
+test = false
+doc = false
+bench = false
+
+[[bin]]
 name = "store"
 path = "fuzz_targets/store.rs"
-=======
+test = false
+doc = false
+bench = false
+
+[[bin]]
 name = "enc_area_rel_privateareacontext"
 path = "fuzz_targets/enc_area_rel_privateareacontext.rs"
 test = false
@@ -526,7 +531,6 @@
 [[bin]]
 name = "enc_subspacecapability_rel_personalprivateinterest"
 path = "fuzz_targets/enc_subspacecapability_rel_personalprivateinterest.rs"
->>>>>>> 674cc015
 test = false
 doc = false
 bench = false