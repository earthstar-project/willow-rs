use syncify::syncify;

#[syncify(encoding_sync)]
pub(super) mod encoding {
    // TODO: Unclear why this is marked unused.
    #[allow(unused_imports)]
    use syncify::syncify_replace;

    #[syncify_replace(use ufotofu::sync::{BulkConsumer, BulkProducer};)]
    use ufotofu::local_nb::{BulkConsumer, BulkProducer};

    use willow_encoding::{is_bitflagged, CompactWidth, DecodeError};
    #[syncify_replace(use willow_encoding::sync::{Encodable, Decodable, RelativeDecodable, RelativeEncodable, RelationDecodable, RelativeRelationDecodable};)]
    use willow_encoding::{
        Decodable, Encodable, RelationDecodable, RelativeDecodable, RelativeEncodable,
        RelativeRelationDecodable,
    };

    #[syncify_replace(use willow_encoding::sync::{decode_max_power, encode_max_power};)]
    use willow_encoding::{decode_max_power, encode_max_power};

    #[syncify_replace(use willow_encoding::sync::{ decode_compact_width_be, decode_compact_width_be_relation,encode_compact_width_be};)]
    use willow_encoding::{
        decode_compact_width_be, decode_compact_width_be_relation, encode_compact_width_be,
    };

    #[syncify_replace(use willow_encoding::sync::produce_byte;)]
    use willow_encoding::produce_byte;

    use core::mem::size_of;

    use crate::{
        entry::Entry,
        grouping::{Area, AreaSubspace, Range, Range3d, RangeEnd},
        parameters::{NamespaceId, PayloadDigest, SubspaceId},
        path::Path,
        ScratchSpacePathDecoding,
    };

    // Path <> Path
    impl<const MCL: usize, const MCC: usize, const MPL: usize>
        RelativeEncodable<Path<MCL, MCC, MPL>> for Path<MCL, MCC, MPL>
    {
        /// Encodes this [`Path`] relative to a reference [`Path`].
        ///
        /// [Definition](https://willowprotocol.org/specs/encodings/index.html#enc_path_relative)
        async fn relative_encode<Consumer>(
            &self,
            reference: &Path<MCL, MCC, MPL>,
            consumer: &mut Consumer,
        ) -> Result<(), Consumer::Error>
        where
            Consumer: BulkConsumer<Item = u8>,
        {
            let lcp = self.longest_common_prefix(reference);
            let lcp_component_count = lcp.component_count();
            encode_max_power(lcp_component_count, MCC, consumer).await?;

            let suffix_component_count = self.component_count() - lcp_component_count;
            encode_max_power(suffix_component_count, MCC, consumer).await?;

            for component in self.suffix_components(lcp_component_count) {
                encode_max_power(component.len(), MCL, consumer).await?;

                consumer
                    .bulk_consume_full_slice(component.as_ref())
                    .await
                    .map_err(|f| f.reason)?;
            }

            Ok(())
        }
    }

    impl<const MCL: usize, const MCC: usize, const MPL: usize>
        RelativeDecodable<Path<MCL, MCC, MPL>> for Path<MCL, MCC, MPL>
    {
        /// Decodes a [`Path`] relative to a reference [`Path`].
        ///
        /// [Definition](https://willowprotocol.org/specs/encodings/index.html#enc_path_relative)
        async fn relative_decode_canonical<Producer>(
            reference: &Path<MCL, MCC, MPL>,
            producer: &mut Producer,
        ) -> Result<Self, DecodeError<Producer::Error>>
        where
            Producer: BulkProducer<Item = u8>,
            Self: Sized,
        {
            let lcp_component_count: usize = decode_max_power(MCC, producer).await?.try_into()?;

            if lcp_component_count == 0 {
                let decoded = Path::<MCL, MCC, MPL>::decode_canonical(producer).await?;

                // === Necessary to produce canonic encodings. ===
                if lcp_component_count != decoded.longest_common_prefix(reference).component_count()
                {
                    return Err(DecodeError::InvalidInput);
                }
                // ===============================================

                return Ok(decoded);
            }

            let prefix = reference
                .create_prefix(lcp_component_count as usize)
                .ok_or(DecodeError::InvalidInput)?;

            let mut buf = ScratchSpacePathDecoding::<MCC, MPL>::new();

            // Copy the accumulated component lengths of the prefix into the scratch buffer.
            let raw_prefix_acc_component_lengths = &prefix.raw_buf()
                [size_of::<usize>()..size_of::<usize>() * (lcp_component_count + 1)];
            unsafe {
                // Safe because len is less than size_of::<usize>() times the MCC, because `prefix` respects the MCC.
                buf.set_many_component_accumulated_lengths_from_ne(
                    raw_prefix_acc_component_lengths,
                );
            }

            // Copy the raw path data of the prefix into the scratch buffer.
            unsafe {
                // safe because we just copied the accumulated component lengths for the first `lcp_component_count` components.
                buf.path_data_until_as_mut(lcp_component_count)
                    .copy_from_slice(
                        &reference.raw_buf()[size_of::<usize>() * (reference.component_count() + 1)
                            ..size_of::<usize>() * (reference.component_count() + 1)
                                + prefix.path_length()],
                    );
            }

            let remaining_component_count: usize =
                decode_max_power(MCC, producer).await?.try_into()?;
            let total_component_count = lcp_component_count + remaining_component_count;
            if total_component_count > MCC {
                return Err(DecodeError::InvalidInput);
            }

            let mut accumulated_component_length: usize = prefix.path_length(); // Always holds the acc length of all components we copied so far.
            for i in lcp_component_count..total_component_count {
                let component_len: usize = decode_max_power(MCL, producer).await?.try_into()?;
                if component_len > MCL {
                    return Err(DecodeError::InvalidInput);
                }

                accumulated_component_length += component_len;
                if accumulated_component_length > MPL {
                    return Err(DecodeError::InvalidInput);
                }

                buf.set_component_accumulated_length(accumulated_component_length, i);

                // Decode the component itself into the scratch buffer.
                producer
                    .bulk_overwrite_full_slice(unsafe {
                        // Safe because we called set_component_Accumulated_length for all j <= i
                        buf.path_data_as_mut(i)
                    })
                    .await?;
            }

            let decoded = unsafe { buf.to_path(total_component_count) };

            // === Necessary to produce canonic encodings. ===
            if lcp_component_count != decoded.longest_common_prefix(reference).component_count() {
                return Err(DecodeError::InvalidInput);
            }
            // ===============================================

            Ok(decoded)
        }
    }

    // Entry <> Entry

    impl<const MCL: usize, const MCC: usize, const MPL: usize, N, S, PD>
        RelativeEncodable<Entry<MCL, MCC, MPL, N, S, PD>> for Entry<MCL, MCC, MPL, N, S, PD>
    where
        N: NamespaceId + Encodable,
        S: SubspaceId + Encodable,
        PD: PayloadDigest + Encodable,
    {
        /// Encodes this [`Entry`] relative to a reference [`Entry`].
        ///
        /// [Definition](https://willowprotocol.org/specs/encodings/index.html#enc_etry_relative_entry).
        async fn relative_encode<Consumer>(
            &self,
            reference: &Entry<MCL, MCC, MPL, N, S, PD>,
            consumer: &mut Consumer,
        ) -> Result<(), Consumer::Error>
        where
            Consumer: BulkConsumer<Item = u8>,
        {
            let time_diff = self.timestamp().abs_diff(reference.timestamp());

            let mut header: u8 = 0b0000_0000;

            if self.namespace_id() != reference.namespace_id() {
                header |= 0b1000_0000;
            }

            if self.subspace_id() != reference.subspace_id() {
                header |= 0b0100_0000;
            }

            if self.timestamp() > reference.timestamp() {
                header |= 0b0010_0000;
            }

            header |= CompactWidth::from_u64(time_diff).bitmask(4);

            header |= CompactWidth::from_u64(self.payload_length()).bitmask(6);

            consumer.consume(header).await?;

            if self.namespace_id() != reference.namespace_id() {
                self.namespace_id().encode(consumer).await?;
            }

            if self.subspace_id() != reference.subspace_id() {
                self.subspace_id().encode(consumer).await?;
            }

            self.path()
                .relative_encode(reference.path(), consumer)
                .await?;

            encode_compact_width_be(time_diff, consumer).await?;

            encode_compact_width_be(self.payload_length(), consumer).await?;

            self.payload_digest().encode(consumer).await?;

            Ok(())
        }
    }

    impl<const MCL: usize, const MCC: usize, const MPL: usize, N, S, PD>
        RelativeDecodable<Entry<MCL, MCC, MPL, N, S, PD>> for Entry<MCL, MCC, MPL, N, S, PD>
    where
        N: NamespaceId + Decodable + std::fmt::Debug,
        S: SubspaceId + Decodable + std::fmt::Debug,
        PD: PayloadDigest + Decodable,
    {
        /// Decodes an [`Entry`] relative to the given reference [`Entry`].
        ///
        /// Will return an error if the encoding has not been produced by the corresponding encoding function.
        ///
        /// [Definition](https://willowprotocol.org/specs/encodings/index.html#enc_etry_relative_entry).
        async fn relative_decode_canonical<Producer>(
            reference: &Entry<MCL, MCC, MPL, N, S, PD>,
            producer: &mut Producer,
        ) -> Result<Entry<MCL, MCC, MPL, N, S, PD>, DecodeError<Producer::Error>>
        where
            Producer: BulkProducer<Item = u8>,
            Self: Sized,
        {
            let header = produce_byte(producer).await?;

            // Verify that bit 3 is 0 as specified.
            if is_bitflagged(header, 3) {
                return Err(DecodeError::InvalidInput);
            }

            let is_namespace_encoded = is_bitflagged(header, 0);
            let is_subspace_encoded = is_bitflagged(header, 1);
            let add_or_subtract_time_diff = is_bitflagged(header, 2);
            let compact_width_time_diff = CompactWidth::decode_fixed_width_bitmask(header, 4);
            let compact_width_payload_length = CompactWidth::decode_fixed_width_bitmask(header, 6);

            let namespace_id = if is_namespace_encoded {
                N::decode_canonical(producer).await?
            } else {
                reference.namespace_id().clone()
            };

            // Verify that the encoded namespace wasn't the same as ours
            // Which would indicate invalid input
            if is_namespace_encoded && &namespace_id == reference.namespace_id() {
                return Err(DecodeError::InvalidInput);
            }

            let subspace_id = if is_subspace_encoded {
                S::decode_canonical(producer).await?
            } else {
                reference.subspace_id().clone()
            };

            // Verify that the encoded subspace wasn't the same as ours
            // Which would indicate invalid input
            if is_subspace_encoded && &subspace_id == reference.subspace_id() {
                return Err(DecodeError::InvalidInput);
            }

            let path = Path::<MCL, MCC, MPL>::relative_decode_canonical(reference.path(), producer)
                .await?;

            let time_diff = decode_compact_width_be(compact_width_time_diff, producer).await?;

            // Add or subtract safely here to avoid overflows caused by malicious or faulty encodings.
            let timestamp = if add_or_subtract_time_diff {
                reference
                    .timestamp()
                    .checked_add(time_diff)
                    .ok_or(DecodeError::InvalidInput)?
            } else {
                reference
                    .timestamp()
                    .checked_sub(time_diff)
                    .ok_or(DecodeError::InvalidInput)?
            };

            // Verify that the correct add_or_subtract_time_diff flag was set.
            let should_have_subtracted = timestamp <= reference.timestamp();
            if add_or_subtract_time_diff && should_have_subtracted {
                return Err(DecodeError::InvalidInput);
            }

            let payload_length =
                decode_compact_width_be(compact_width_payload_length, producer).await?;

            let payload_digest = PD::decode_canonical(producer).await?;

            Ok(Entry::new(
                namespace_id,
                subspace_id,
                path,
                timestamp,
                payload_length,
                payload_digest,
            ))
        }
    }

    impl<const MCL: usize, const MCC: usize, const MPL: usize, N, S, PD>
        RelativeRelationDecodable<Entry<MCL, MCC, MPL, N, S, PD>> for Entry<MCL, MCC, MPL, N, S, PD>
    where
        N: NamespaceId + RelationDecodable + std::fmt::Debug,
        S: SubspaceId + RelationDecodable + std::fmt::Debug,
        PD: PayloadDigest + RelationDecodable,
    {
        /// Decodes an [`Entry`] relative to the given reference [`Entry`].
        ///
        /// [Definition](https://willowprotocol.org/specs/encodings/index.html#enc_etry_relative_entry).
        async fn relative_decode_relation<Producer>(
            reference: &Entry<MCL, MCC, MPL, N, S, PD>,
            producer: &mut Producer,
        ) -> Result<Entry<MCL, MCC, MPL, N, S, PD>, DecodeError<Producer::Error>>
        where
            Producer: BulkProducer<Item = u8>,
            Self: Sized,
        {
            let header = produce_byte(producer).await?;

            let is_namespace_encoded = is_bitflagged(header, 0);
            let is_subspace_encoded = is_bitflagged(header, 1);
            let add_or_subtract_time_diff = is_bitflagged(header, 2);
            let compact_width_time_diff = CompactWidth::decode_fixed_width_bitmask(header, 4);
            let compact_width_payload_length = CompactWidth::decode_fixed_width_bitmask(header, 6);

            let namespace_id = if is_namespace_encoded {
                N::decode_relation(producer).await?
            } else {
                reference.namespace_id().clone()
            };

            let subspace_id = if is_subspace_encoded {
                S::decode_relation(producer).await?
            } else {
                reference.subspace_id().clone()
            };

            let path = Path::<MCL, MCC, MPL>::relative_decode_canonical(reference.path(), producer)
                .await?;

            let time_diff =
                decode_compact_width_be_relation(compact_width_time_diff, producer).await?;

            // Add or subtract safely here to avoid overflows caused by malicious or faulty encodings.
            let timestamp = if add_or_subtract_time_diff {
                reference
                    .timestamp()
                    .checked_add(time_diff)
                    .ok_or(DecodeError::InvalidInput)?
            } else {
                reference
                    .timestamp()
                    .checked_sub(time_diff)
                    .ok_or(DecodeError::InvalidInput)?
            };

            let payload_length =
                decode_compact_width_be_relation(compact_width_payload_length, producer).await?;

            let payload_digest = PD::decode_relation(producer).await?;

            Ok(Entry::new(
                namespace_id,
                subspace_id,
                path,
                timestamp,
                payload_length,
                payload_digest,
            ))
        }
    }

    impl<const MCL: usize, const MCC: usize, const MPL: usize, N, S, PD>
        RelativeEncodable<(N, Area<MCL, MCC, MPL, S>)> for Entry<MCL, MCC, MPL, N, S, PD>
    where
        N: NamespaceId + Encodable,
        S: SubspaceId + Encodable,
        PD: PayloadDigest + Encodable,
    {
        /// Encodes this [`Entry`] relative to a reference [`NamespaceId`] and [`Area`].
        ///
        /// [Definition](https://willowprotocol.org/specs/encodings/index.html#enc_entry_in_namespace_area).
        async fn relative_encode<Consumer>(
            &self,
            reference: &(N, Area<MCL, MCC, MPL, S>),
            consumer: &mut Consumer,
        ) -> Result<(), Consumer::Error>
        where
            Consumer: BulkConsumer<Item = u8>,
        {
            let (namespace, out) = reference;

            if self.namespace_id() != namespace {
                panic!("Tried to encode an entry relative to a namespace it does not belong to")
            }

            if !out.includes_entry(self) {
                panic!("Tried to encode an entry relative to an area it is not included by")
            }

            let time_diff = core::cmp::min(
                self.timestamp() - out.times().start,
                u64::from(&out.times().end) - self.timestamp(),
            );

            let mut header = 0b0000_0000;

            if out.subspace().is_any() {
                header |= 0b1000_0000;
            }

            if self.timestamp() - out.times().start
                <= u64::from(&out.times().end) - self.timestamp()
            {
                header |= 0b0100_0000;
            }

            header |= CompactWidth::from_u64(time_diff).bitmask(2);
            header |= CompactWidth::from_u64(self.payload_length()).bitmask(4);

            consumer.consume(header).await?;

            if out.subspace().is_any() {
                self.subspace_id().encode(consumer).await?;
            }

            self.path().relative_encode(out.path(), consumer).await?;
            encode_compact_width_be(time_diff, consumer).await?;
            encode_compact_width_be(self.payload_length(), consumer).await?;
            self.payload_digest().encode(consumer).await?;

            Ok(())
        }
    }

    impl<const MCL: usize, const MCC: usize, const MPL: usize, N, S, PD>
        RelativeDecodable<(N, Area<MCL, MCC, MPL, S>)> for Entry<MCL, MCC, MPL, N, S, PD>
    where
        N: NamespaceId + Decodable,
        S: SubspaceId + Decodable + std::fmt::Debug,
        PD: PayloadDigest + Decodable,
    {
        /// Decodes an [`Entry`] relative to a reference [`NamespaceId`] and [`Area`].
        ///
        /// Will return an error if the encoding has not been produced by the corresponding encoding function.
        ///
        /// [Definition](https://willowprotocol.org/specs/encodings/index.html#enc_entry_in_namespace_area).
        async fn relative_decode_canonical<Producer>(
            reference: &(N, Area<MCL, MCC, MPL, S>),
            producer: &mut Producer,
        ) -> Result<Self, DecodeError<Producer::Error>>
        where
            Producer: BulkProducer<Item = u8>,
            Self: Sized,
        {
            let (namespace, out) = reference;

            let header = produce_byte(producer).await?;

            let is_subspace_encoded = is_bitflagged(header, 0);
            let add_time_diff_to_start = is_bitflagged(header, 1);
            let time_diff_compact_width = CompactWidth::decode_fixed_width_bitmask(header, 2);
            let payload_length_compact_width = CompactWidth::decode_fixed_width_bitmask(header, 4);

            if is_bitflagged(header, 6) || is_bitflagged(header, 7) {
                return Err(DecodeError::InvalidInput);
            }

            let subspace_id = if is_subspace_encoded {
                match &out.subspace() {
                    AreaSubspace::Any => S::decode_canonical(producer).await?,
                    AreaSubspace::Id(_) => return Err(DecodeError::InvalidInput),
                }
            } else {
                match &out.subspace() {
                    AreaSubspace::Any => return Err(DecodeError::InvalidInput),
                    AreaSubspace::Id(id) => id.clone(),
                }
            };

            let path = Path::relative_decode_canonical(out.path(), producer).await?;

            if !path.is_prefixed_by(out.path()) {
                return Err(DecodeError::InvalidInput);
            }

            let time_diff = decode_compact_width_be(time_diff_compact_width, producer).await?;
            let payload_length =
                decode_compact_width_be(payload_length_compact_width, producer).await?;

            let payload_digest = PD::decode_canonical(producer).await?;

            let timestamp = if add_time_diff_to_start {
                out.times().start.checked_add(time_diff)
            } else {
                u64::from(&out.times().end).checked_sub(time_diff)
            }
            .ok_or(DecodeError::InvalidInput)?;

            // === Necessary to produce canonic encodings. ===
            // Verify that the correct add_or_subtract_time_diff flag was set.
            let should_have_added = timestamp.checked_sub(out.times().start)
                <= u64::from(&out.times().end).checked_sub(timestamp);

            if add_time_diff_to_start != should_have_added {
                return Err(DecodeError::InvalidInput);
            }
            // ===============================================

            if !out.times().includes(&timestamp) {
                return Err(DecodeError::InvalidInput);
            }

            Ok(Self::new(
                namespace.clone(),
                subspace_id,
                path,
                timestamp,
                payload_length,
                payload_digest,
            ))
        }
    }

    impl<const MCL: usize, const MCC: usize, const MPL: usize, N, S, PD>
        RelativeRelationDecodable<(N, Area<MCL, MCC, MPL, S>)> for Entry<MCL, MCC, MPL, N, S, PD>
    where
        N: NamespaceId + RelationDecodable,
        S: SubspaceId + RelationDecodable + std::fmt::Debug,
        PD: PayloadDigest + RelationDecodable,
    {
        /// Decodes an [`Entry`] relative to a reference [`NamespaceId`] and [`Area`].
        ///
        /// [Definition](https://willowprotocol.org/specs/encodings/index.html#enc_entry_in_namespace_area).
        async fn relative_decode_relation<Producer>(
            reference: &(N, Area<MCL, MCC, MPL, S>),
            producer: &mut Producer,
        ) -> Result<Self, DecodeError<Producer::Error>>
        where
            Producer: BulkProducer<Item = u8>,
            Self: Sized,
        {
            let (namespace, out) = reference;

            let header = produce_byte(producer).await?;

            let is_subspace_encoded = is_bitflagged(header, 0);
            let add_time_diff_to_start = is_bitflagged(header, 1);
            let time_diff_compact_width = CompactWidth::decode_fixed_width_bitmask(header, 2);
            let payload_length_compact_width = CompactWidth::decode_fixed_width_bitmask(header, 4);

            let subspace_id = match &out.subspace() {
                AreaSubspace::Any => {
                    if !is_subspace_encoded {
                        return Err(DecodeError::InvalidInput);
                    }

                    S::decode_relation(producer).await?
                }
                AreaSubspace::Id(out_subspace) => {
                    if !is_subspace_encoded {
                        out_subspace.clone()
                    } else {
                        let subspace_id = S::decode_relation(producer).await?;

                        if &subspace_id != out_subspace {
                            return Err(DecodeError::InvalidInput);
                        }

                        subspace_id
                    }
                }
            };

            let path = Path::relative_decode_canonical(out.path(), producer).await?;

            if !path.is_prefixed_by(out.path()) {
                return Err(DecodeError::InvalidInput);
            }

            let time_diff =
                decode_compact_width_be_relation(time_diff_compact_width, producer).await?;
            let payload_length =
                decode_compact_width_be_relation(payload_length_compact_width, producer).await?;

            let payload_digest = PD::decode_relation(producer).await?;

            let timestamp = if add_time_diff_to_start {
                out.times().start.checked_add(time_diff)
            } else {
                u64::from(&out.times().end).checked_sub(time_diff)
            }
            .ok_or(DecodeError::InvalidInput)?;

            if !out.times().includes(&timestamp) {
                return Err(DecodeError::InvalidInput);
            }

            Ok(Self::new(
                namespace.clone(),
                subspace_id,
                path,
                timestamp,
                payload_length,
                payload_digest,
            ))
        }
    }

    impl<const MCL: usize, const MCC: usize, const MPL: usize, N, S, PD>
        RelativeEncodable<(N, Range3d<MCL, MCC, MPL, S>)> for Entry<MCL, MCC, MPL, N, S, PD>
    where
        N: NamespaceId + Encodable,
        S: SubspaceId + Encodable,
        PD: PayloadDigest + Encodable,
    {
        /// Encodes this [`Entry`] relative to a reference [`NamespaceId`] and [`Range3d`].
        ///
        /// [Definition](https://willowprotocol.org/specs/encodings/index.html#enc_entry_in_namespace_3drange).
        async fn relative_encode<Consumer>(
            &self,
            reference: &(N, Range3d<MCL, MCC, MPL, S>),
            consumer: &mut Consumer,
        ) -> Result<(), Consumer::Error>
        where
            Consumer: BulkConsumer<Item = u8>,
        {
            let (namespace, out) = reference;

            if self.namespace_id() != namespace {
                panic!("Tried to encode an entry relative to a namespace it does not belong to")
            }

            if !out.includes_entry(self) {
                panic!("Tried to encode an entry relative to a 3d range it is not included by")
            }

            let time_diff = core::cmp::min(
                self.timestamp().abs_diff(out.times().start),
                self.timestamp().abs_diff(u64::from(&out.times().end)),
            );

            let mut header = 0b0000_0000;

            // Encode e.get_subspace_id()?
            if self.subspace_id() != &out.subspaces().start {
                header |= 0b1000_0000;
            }

            // Encode e.get_path() relative to out.get_paths().start or to out.get_paths().end?
            let encode_path_relative_to_start = match &out.paths().end {
                RangeEnd::Closed(end_path) => {
                    let start_lcp = self.path().longest_common_prefix(&out.paths().start);
                    let end_lcp = self.path().longest_common_prefix(end_path);

                    start_lcp.component_count() >= end_lcp.component_count()
                }
                RangeEnd::Open => true,
            };

            if encode_path_relative_to_start {
                header |= 0b0100_0000;
            }

            // Add time_diff to out.get_times().start, or subtract from out.get_times().end?
            let add_time_diff_with_start =
                time_diff == self.timestamp().abs_diff(out.times().start);

            if add_time_diff_with_start {
                header |= 0b0010_0000;
            }

            // 2-bit integer n such that 2^n gives compact_width(time_diff)
            header |= CompactWidth::from_u64(time_diff).bitmask(4);

            // 2-bit integer n such that 2^n gives compact_width(e.get_payload_length())
            header |= CompactWidth::from_u64(self.payload_length()).bitmask(6);

            consumer.consume(header).await?;

            if self.subspace_id() != &out.subspaces().start {
                self.subspace_id().encode(consumer).await?;
            }

            // Encode e.get_path() relative to out.get_paths().start or to out.get_paths().end?
            match &out.paths().end {
                RangeEnd::Closed(end_path) => {
                    if encode_path_relative_to_start {
                        self.path()
                            .relative_encode(&out.paths().start, consumer)
                            .await?;
                    } else {
                        self.path().relative_encode(end_path, consumer).await?;
                    }
                }
                RangeEnd::Open => {
                    self.path()
                        .relative_encode(&out.paths().start, consumer)
                        .await?;
                }
            }

            encode_compact_width_be(time_diff, consumer).await?;
            encode_compact_width_be(self.payload_length(), consumer).await?;
            self.payload_digest().encode(consumer).await?;

            Ok(())
        }
    }

    impl<const MCL: usize, const MCC: usize, const MPL: usize, N, S, PD>
        RelativeDecodable<(N, Range3d<MCL, MCC, MPL, S>)> for Entry<MCL, MCC, MPL, N, S, PD>
    where
        N: NamespaceId + Decodable,
        S: SubspaceId + Decodable + std::fmt::Debug,
        PD: PayloadDigest + Decodable,
    {
        /// Decodes an [`Entry`] relative to a reference [`NamespaceId`] and [`Range3d`].
        ///
        /// Will return an error if the encoding has not been produced by the corresponding encoding function.
        ///
        /// [Definition](https://willowprotocol.org/specs/encodings/index.html#enc_entry_in_namespace_3drange).
        async fn relative_decode_canonical<Producer>(
            reference: &(N, Range3d<MCL, MCC, MPL, S>),
            producer: &mut Producer,
        ) -> Result<Self, DecodeError<Producer::Error>>
        where
            Producer: BulkProducer<Item = u8>,
            Self: Sized,
        {
            let (namespace, out) = reference;

            let header = produce_byte(producer).await?;

            // Decode e.get_subspace_id()?
            let is_subspace_encoded = is_bitflagged(header, 0);

            // Decode e.get_path() relative to out.get_paths().start or to out.get_paths().end?
            let decode_path_relative_to_start = is_bitflagged(header, 1);

            // Add time_diff to out.get_times().start, or subtract from out.get_times().end?
            let add_time_diff_with_start = is_bitflagged(header, 2);

            if is_bitflagged(header, 3) {
                return Err(DecodeError::InvalidInput);
            }

            let time_diff_compact_width = CompactWidth::decode_fixed_width_bitmask(header, 4);
            let payload_length_compact_width = CompactWidth::decode_fixed_width_bitmask(header, 6);

            let subspace_id = if is_subspace_encoded {
                S::decode_canonical(producer).await?
            } else {
                out.subspaces().start.clone()
            };

            // === Necessary to produce canonic encodings. ===
            // Verify that encoding the subspace was necessary.
            if subspace_id == out.subspaces().start && is_subspace_encoded {
                return Err(DecodeError::InvalidInput);
            }
            // ===============================================

            // Verify that subspace is included by range
            if !out.subspaces().includes(&subspace_id) {
                return Err(DecodeError::InvalidInput);
            }

            let path = if decode_path_relative_to_start {
                Path::relative_decode_canonical(&out.paths().start, producer).await?
            } else {
                match &out.paths().end {
                    RangeEnd::Closed(end_path) => {
                        Path::relative_decode_canonical(end_path, producer).await?
                    }
                    RangeEnd::Open => return Err(DecodeError::InvalidInput),
                }
            };

            // Verify that path is included by range
            if !out.paths().includes(&path) {
                return Err(DecodeError::InvalidInput);
            }

            // === Necessary to produce canonic encodings. ===
            // Verify that the path was encoded relative to the correct bound of the referenc path range.
            let should_have_encoded_path_relative_to_start = match &out.paths().end {
                RangeEnd::Closed(end_path) => {
                    let start_lcp = path.longest_common_prefix(&out.paths().start);
                    let end_lcp = path.longest_common_prefix(end_path);

                    start_lcp.component_count() >= end_lcp.component_count()
                }
                RangeEnd::Open => true,
            };

            if decode_path_relative_to_start != should_have_encoded_path_relative_to_start {
                return Err(DecodeError::InvalidInput);
            }
            // =================================================

            let time_diff = decode_compact_width_be(time_diff_compact_width, producer).await?;

            let payload_length =
                decode_compact_width_be(payload_length_compact_width, producer).await?;

            let payload_digest = PD::decode_canonical(producer).await?;

            let timestamp = if add_time_diff_with_start {
                out.times().start.checked_add(time_diff)
            } else {
                match &out.times().end {
                    RangeEnd::Closed(end_time) => end_time.checked_sub(time_diff),
                    RangeEnd::Open => u64::from(&out.times().end).checked_sub(time_diff),
                }
            }
            .ok_or(DecodeError::InvalidInput)?;

            // Verify that timestamp is included by range
            if !out.times().includes(&timestamp) {
                return Err(DecodeError::InvalidInput);
            }

            // === Necessary to produce canonic encodings. ===
            // Verify that time_diff is what it should have been
            let correct_time_diff = core::cmp::min(
                timestamp.abs_diff(out.times().start),
                timestamp.abs_diff(u64::from(&out.times().end)),
            );

            if time_diff != correct_time_diff {
                return Err(DecodeError::InvalidInput);
            }

            // Verify that the combine with start bitflag in the header was correct
            let should_have_added_to_start = time_diff == timestamp.abs_diff(out.times().start);

            if should_have_added_to_start != add_time_diff_with_start {
                return Err(DecodeError::InvalidInput);
            }
            // ==============================================

            Ok(Self::new(
                namespace.clone(),
                subspace_id,
                path,
                timestamp,
                payload_length,
                payload_digest,
            ))
        }
    }

    impl<const MCL: usize, const MCC: usize, const MPL: usize, N, S, PD>
        RelativeRelationDecodable<(N, Range3d<MCL, MCC, MPL, S>)> for Entry<MCL, MCC, MPL, N, S, PD>
    where
        N: NamespaceId + RelationDecodable,
        S: SubspaceId + RelationDecodable + std::fmt::Debug,
        PD: PayloadDigest + RelationDecodable,
    {
        /// Decodes an [`Entry`] relative to a reference [`NamespaceId`] and [`Range3d`].
        ///
        /// [Definition](https://willowprotocol.org/specs/encodings/index.html#enc_entry_in_namespace_3drange).
        async fn relative_decode_relation<Producer>(
            reference: &(N, Range3d<MCL, MCC, MPL, S>),
            producer: &mut Producer,
        ) -> Result<Self, DecodeError<Producer::Error>>
        where
            Producer: BulkProducer<Item = u8>,
            Self: Sized,
        {
            let (namespace, out) = reference;

            let header = produce_byte(producer).await?;

            // Decode e.get_subspace_id()?
            let is_subspace_encoded = is_bitflagged(header, 0);

            // Decode e.get_path() relative to out.get_paths().start or to out.get_paths().end?
            let decode_path_relative_to_start = is_bitflagged(header, 1);

            // Add time_diff to out.get_times().start, or subtract from out.get_times().end?
            let add_time_diff_with_start = is_bitflagged(header, 2);

            let time_diff_compact_width = CompactWidth::decode_fixed_width_bitmask(header, 4);
            let payload_length_compact_width = CompactWidth::decode_fixed_width_bitmask(header, 6);

            let subspace_id = if is_subspace_encoded {
                S::decode_relation(producer).await?
            } else {
                out.subspaces().start.clone()
            };

            // Verify that subspace is included by range
            if !out.subspaces().includes(&subspace_id) {
                return Err(DecodeError::InvalidInput);
            }

            let path = if decode_path_relative_to_start {
                Path::relative_decode_canonical(&out.paths().start, producer).await?
            } else {
                match &out.paths().end {
                    RangeEnd::Closed(end_path) => {
                        Path::relative_decode_canonical(end_path, producer).await?
                    }
                    RangeEnd::Open => return Err(DecodeError::InvalidInput),
                }
            };

            // Verify that path is included by range
            if !out.paths().includes(&path) {
                return Err(DecodeError::InvalidInput);
            }

            let time_diff =
                decode_compact_width_be_relation(time_diff_compact_width, producer).await?;

            let payload_length =
                decode_compact_width_be_relation(payload_length_compact_width, producer).await?;

            let payload_digest = PD::decode_relation(producer).await?;

            let timestamp = if add_time_diff_with_start {
                out.times().start.checked_add(time_diff)
            } else {
                match &out.times().end {
                    RangeEnd::Closed(end_time) => end_time.checked_sub(time_diff),
                    RangeEnd::Open => u64::from(&out.times().end).checked_sub(time_diff),
                }
            }
            .ok_or(DecodeError::InvalidInput)?;

            // Verify that timestamp is included by range
            if !out.times().includes(&timestamp) {
                return Err(DecodeError::InvalidInput);
            }

            Ok(Self::new(
                namespace.clone(),
                subspace_id,
                path,
                timestamp,
                payload_length,
                payload_digest,
            ))
        }
    }

    impl<const MCL: usize, const MCC: usize, const MPL: usize, S>
        RelativeEncodable<Area<MCL, MCC, MPL, S>> for Area<MCL, MCC, MPL, S>
    where
        S: SubspaceId + Encodable,
    {
        /// Encodes this [`Area`] relative to another [`Area`] which [includes](https://willowprotocol.org/specs/grouping-entries/index.html#area_include_area) it.
        ///
        /// [Definition](https://willowprotocol.org/specs/encodings/index.html#enc_area_in_area).
        async fn relative_encode<Consumer>(
            &self,
            out: &Area<MCL, MCC, MPL, S>,
            consumer: &mut Consumer,
        ) -> Result<(), Consumer::Error>
        where
            Consumer: BulkConsumer<Item = u8>,
        {
            if !out.includes_area(self) {
                panic!("Tried to encode an area relative to a area it is not included by")
            }

            let start_diff = core::cmp::min(
                self.times().start - out.times().start,
                u64::from(&out.times().end) - self.times().start,
            );

            let end_diff = core::cmp::min(
                u64::from(&self.times().end) - out.times().start,
                u64::from(&out.times().end) - u64::from(&self.times().end),
            );

            let mut header = 0;

            if self.subspace() != out.subspace() {
                header |= 0b1000_0000;
            }

            if self.times().end == RangeEnd::Open {
                header |= 0b0100_0000;
            }

            if start_diff == self.times().start - out.times().start {
                header |= 0b0010_0000;
            }

            if self.times().end != RangeEnd::Open
                && end_diff == u64::from(&self.times().end) - out.times().start
            {
                header |= 0b0001_0000;
            }

            header |= CompactWidth::from_u64(start_diff).bitmask(4);
            header |= CompactWidth::from_u64(end_diff).bitmask(6);

            consumer.consume(header).await?;

            match (&self.subspace(), &out.subspace()) {
                (AreaSubspace::Any, AreaSubspace::Any) => {} // Same subspace
                (AreaSubspace::Id(_), AreaSubspace::Id(_)) => {} // Same subspace
                (AreaSubspace::Id(subspace), AreaSubspace::Any) => {
                    subspace.encode(consumer).await?;
                }
                (AreaSubspace::Any, AreaSubspace::Id(_)) => {
                    unreachable!(
                        "We should have already rejected an area not included by another area!"
                    )
                }
            }

            self.path().relative_encode(out.path(), consumer).await?;

            encode_compact_width_be(start_diff, consumer).await?;

            if self.times().end != RangeEnd::Open {
                encode_compact_width_be(end_diff, consumer).await?;
            }

            Ok(())
        }
    }

    impl<const MCL: usize, const MCC: usize, const MPL: usize, S>
        RelativeDecodable<Area<MCL, MCC, MPL, S>> for Area<MCL, MCC, MPL, S>
    where
        S: SubspaceId + Decodable,
    {
        /// Decodes an [`Area`] relative to another [`Area`] which [includes](https://willowprotocol.org/specs/grouping-entries/index.html#area_include_area) it.
        ///
        /// Will return an error if the encoding has not been produced by the corresponding encoding function.
        ///
        /// [Definition](https://willowprotocol.org/specs/encodings/index.html#enc_area_in_area).
        async fn relative_decode_canonical<Producer>(
            out: &Area<MCL, MCC, MPL, S>,
            producer: &mut Producer,
        ) -> Result<Self, DecodeError<Producer::Error>>
        where
            Producer: BulkProducer<Item = u8>,
            Self: Sized,
        {
            let header = produce_byte(producer).await?;

            // Decode subspace?
            let is_subspace_encoded = is_bitflagged(header, 0);

            // Decode end value of times?
            let is_times_end_open = is_bitflagged(header, 1);

            // Add start_diff to out.get_times().start, or subtract from out.get_times().end?
            let add_start_diff = is_bitflagged(header, 2);

            // Add end_diff to out.get_times().start, or subtract from out.get_times().end?
            let add_end_diff = is_bitflagged(header, 3);

            // === Necessary to produce canonic encodings. ===
            // Verify that we don't add_end_diff when open...
            if add_end_diff && is_times_end_open {
                return Err(DecodeError::InvalidInput);
            }
            // ===============================================

            let start_diff_compact_width = CompactWidth::decode_fixed_width_bitmask(header, 4);
            let end_diff_compact_width = CompactWidth::decode_fixed_width_bitmask(header, 6);

            // === Necessary to produce canonic encodings. ===
            // Verify the last two bits are zero if is_times_end_open
            if is_times_end_open && (end_diff_compact_width != CompactWidth::One) {
                return Err(DecodeError::InvalidInput);
            }
            // ===============================================

            let subspace = if is_subspace_encoded {
                let id = S::decode_canonical(producer).await?;
                let sub = AreaSubspace::Id(id);

                // === Necessary to produce canonic encodings. ===
                // Verify that subspace wasn't needlessly encoded
                if &sub == out.subspace() {
                    return Err(DecodeError::InvalidInput);
                }
                // ===============================================

                sub
            } else {
                out.subspace().clone()
            };

            // Verify that the decoded subspace is included by the reference subspace
            match (&out.subspace(), &subspace) {
                (AreaSubspace::Any, AreaSubspace::Any) => {}
                (AreaSubspace::Any, AreaSubspace::Id(_)) => {}
                (AreaSubspace::Id(_), AreaSubspace::Any) => {
                    return Err(DecodeError::InvalidInput);
                }
                (AreaSubspace::Id(a), AreaSubspace::Id(b)) => {
                    if a != b {
                        return Err(DecodeError::InvalidInput);
                    }
                }
            }

            let path = Path::relative_decode_canonical(out.path(), producer).await?;

            // Verify the decoded path is prefixed by the reference path
            if !path.is_prefixed_by(out.path()) {
                return Err(DecodeError::InvalidInput);
            }

            let start_diff = decode_compact_width_be(start_diff_compact_width, producer).await?;

            let start = if add_start_diff {
                out.times().start.checked_add(start_diff)
            } else {
                u64::from(&out.times().end).checked_sub(start_diff)
            }
            .ok_or(DecodeError::InvalidInput)?;

            // Verify they sent correct start diff
            let expected_start_diff = core::cmp::min(
                start.checked_sub(out.times().start),
                u64::from(&out.times().end).checked_sub(start),
            )
            .ok_or(DecodeError::InvalidInput)?;

            if expected_start_diff != start_diff {
                return Err(DecodeError::InvalidInput);
            }

            // === Necessary to produce canonic encodings. ===
            // Verify that bit 2 of the header was set correctly
            let should_add_start_diff = start_diff
                == start
                    .checked_sub(out.times().start)
                    .ok_or(DecodeError::InvalidInput)?;

            if add_start_diff != should_add_start_diff {
                return Err(DecodeError::InvalidInput);
            }
            // ===============================================

            let end = if is_times_end_open {
                if add_end_diff {
                    return Err(DecodeError::InvalidInput);
                }

                RangeEnd::Open
            } else {
                let end_diff = decode_compact_width_be(end_diff_compact_width, producer).await?;

                let end = if add_end_diff {
                    out.times().start.checked_add(end_diff)
                } else {
                    u64::from(&out.times().end).checked_sub(end_diff)
                }
                .ok_or(DecodeError::InvalidInput)?;

                // Verify they sent correct end diff
                let expected_end_diff = core::cmp::min(
                    end.checked_sub(out.times().start),
                    u64::from(&out.times().end).checked_sub(end),
                )
                .ok_or(DecodeError::InvalidInput)?;

                if end_diff != expected_end_diff {
                    return Err(DecodeError::InvalidInput);
                }

                // === Necessary to produce canonic encodings. ===
                let should_add_end_diff = end_diff
                    == end
                        .checked_sub(out.times().start)
                        .ok_or(DecodeError::InvalidInput)?;

                if add_end_diff != should_add_end_diff {
                    return Err(DecodeError::InvalidInput);
                }
                // ============================================

                RangeEnd::Closed(end)
            };

            let times = Range { start, end };

            // Verify the decoded time range is included by the reference time range
            if !out.times().includes_range(&times) {
                return Err(DecodeError::InvalidInput);
            }

            Ok(Self::new(subspace, path, times))
        }
    }

    impl<const MCL: usize, const MCC: usize, const MPL: usize, S>
        RelativeRelationDecodable<Area<MCL, MCC, MPL, S>> for Area<MCL, MCC, MPL, S>
    where
        S: SubspaceId + RelationDecodable,
    {
        /// Decodes an [`Area`] relative to another [`Area`] which [includes](https://willowprotocol.org/specs/grouping-entries/index.html#area_include_area) it.
        ///
        /// [Definition](https://willowprotocol.org/specs/encodings/index.html#enc_area_in_area).
        async fn relative_decode_relation<Producer>(
            out: &Area<MCL, MCC, MPL, S>,
            producer: &mut Producer,
        ) -> Result<Self, DecodeError<Producer::Error>>
        where
            Producer: BulkProducer<Item = u8>,
            Self: Sized,
        {
            let header = produce_byte(producer).await?;

            // Decode subspace?
            let is_subspace_encoded = is_bitflagged(header, 0);

            // Decode end value of times?
            let is_times_end_open = is_bitflagged(header, 1);

            // Add start_diff to out.get_times().start, or subtract from out.get_times().end?
            let add_start_diff = is_bitflagged(header, 2);

            // Add end_diff to out.get_times().start, or subtract from out.get_times().end?
            let add_end_diff = is_bitflagged(header, 3);

            let start_diff_compact_width = CompactWidth::decode_fixed_width_bitmask(header, 4);
            let end_diff_compact_width = CompactWidth::decode_fixed_width_bitmask(header, 6);

            let subspace = if is_subspace_encoded {
                let id = S::decode_relation(producer).await?;
                AreaSubspace::Id(id)
            } else {
                out.subspace().clone()
            };

            // Verify that the decoded subspace is included by the reference subspace
            match (&out.subspace(), &subspace) {
                (AreaSubspace::Any, AreaSubspace::Any) => {}
                (AreaSubspace::Any, AreaSubspace::Id(_)) => {}
                (AreaSubspace::Id(_), AreaSubspace::Any) => {
                    return Err(DecodeError::InvalidInput);
                }
                (AreaSubspace::Id(a), AreaSubspace::Id(b)) => {
                    if a != b {
                        return Err(DecodeError::InvalidInput);
                    }
                }
            }

            let path = Path::relative_decode_canonical(out.path(), producer).await?;

            // Verify the decoded path is prefixed by the reference path
            if !path.is_prefixed_by(out.path()) {
                return Err(DecodeError::InvalidInput);
            }

            let start_diff =
                decode_compact_width_be_relation(start_diff_compact_width, producer).await?;

            let start = if add_start_diff {
                out.times().start.checked_add(start_diff)
            } else {
                u64::from(&out.times().end).checked_sub(start_diff)
            }
            .ok_or(DecodeError::InvalidInput)?;

            // Verify they sent correct start diff
            let expected_start_diff = core::cmp::min(
                start.checked_sub(out.times().start),
                u64::from(&out.times().end).checked_sub(start),
            )
            .ok_or(DecodeError::InvalidInput)?;

            if expected_start_diff != start_diff {
                return Err(DecodeError::InvalidInput);
            }

            let end = if is_times_end_open {
                if add_end_diff {
                    return Err(DecodeError::InvalidInput);
                }

                RangeEnd::Open
            } else {
                let end_diff =
                    decode_compact_width_be_relation(end_diff_compact_width, producer).await?;

                let end = if add_end_diff {
                    out.times().start.checked_add(end_diff)
                } else {
                    u64::from(&out.times().end).checked_sub(end_diff)
                }
                .ok_or(DecodeError::InvalidInput)?;

                // Verify they sent correct end diff
                let expected_end_diff = core::cmp::min(
                    end.checked_sub(out.times().start),
                    u64::from(&out.times().end).checked_sub(end),
                )
                .ok_or(DecodeError::InvalidInput)?;

                if end_diff != expected_end_diff {
                    return Err(DecodeError::InvalidInput);
                }

                RangeEnd::Closed(end)
            };

            let times = Range { start, end };

            // Verify the decoded time range is included by the reference time range
            if !out.times().includes_range(&times) {
                return Err(DecodeError::InvalidInput);
            }

            Ok(Self::new(subspace, path, times))
        }
    }

    impl<const MCL: usize, const MCC: usize, const MPL: usize, S>
        RelativeEncodable<Range3d<MCL, MCC, MPL, S>> for Range3d<MCL, MCC, MPL, S>
    where
        S: SubspaceId + Encodable + std::fmt::Debug,
    {
        /// Encodes this [`Range3d`] relative to another [`Range3d`] which [includes](https://willowprotocol.org/specs/grouping-entries/index.html#area_include_area) it.
        ///
        /// [Definition](https://willowprotocol.org/specs/encodings/index.html#enc_area_in_area).
        async fn relative_encode<Consumer>(
            &self,
            reference: &Range3d<MCL, MCC, MPL, S>,
            consumer: &mut Consumer,
        ) -> Result<(), Consumer::Error>
        where
            Consumer: BulkConsumer<Item = u8>,
        {
            let start_to_start = self.times().start.abs_diff(reference.times().start);
            let start_to_end = match reference.times().end {
                RangeEnd::Closed(end) => self.times().start.abs_diff(end),
                RangeEnd::Open => u64::MAX,
            };
            let end_to_start = match self.times().end {
                RangeEnd::Closed(end) => end.abs_diff(reference.times().start),
                RangeEnd::Open => u64::MAX,
            };
            let end_to_end = match (&self.times().end, &reference.times().end) {
                (RangeEnd::Closed(self_end), RangeEnd::Closed(ref_end)) => {
                    self_end.abs_diff(*ref_end)
                }
                (RangeEnd::Closed(_), RangeEnd::Open) => u64::MAX,
                (RangeEnd::Open, RangeEnd::Closed(_)) => u64::MAX,
                (RangeEnd::Open, RangeEnd::Open) => 0, // shouldn't matter right???
            };

            let start_time_diff = core::cmp::min(start_to_start, start_to_end);

            let end_time_diff = core::cmp::min(end_to_start, end_to_end);

            let mut header_1 = 0b0000_0000;

            // Bits 0, 1 - Encode r.get_subspaces().start?
            if self.subspaces().start == reference.subspaces().start {
                header_1 |= 0b0100_0000;
            } else if reference.subspaces().end == self.subspaces().start {
                header_1 |= 0b1000_0000;
            } else {
                header_1 |= 0b1100_0000;
            }

            // Bits 2, 3 - Encode r.get_subspaces().end?
            if self.subspaces().end == RangeEnd::Open {
                // Do nothing
            } else if self.subspaces().end == reference.subspaces().start {
                header_1 |= 0b0001_0000;
            } else if self.subspaces().end == reference.subspaces().end {
                header_1 |= 0b0010_0000;
            } else if self.subspaces().end != RangeEnd::Open {
                header_1 |= 0b0011_0000;
            }

            // Bit 4 - Encode r.get_paths().start relative to ref.get_paths().start or to ref.get_paths().end?
            if let RangeEnd::Closed(ref_path_end) = &reference.paths().end {
                let lcp_start_start = self
                    .paths()
                    .start
                    .longest_common_prefix(&reference.paths().start);
                let lcp_start_end = self.paths().start.longest_common_prefix(ref_path_end);

                if lcp_start_start.component_count() >= lcp_start_end.component_count() {
                    header_1 |= 0b0000_1000;
                }
            } else {
                header_1 |= 0b0000_1000;
            }

            // Bit 5 - Self path end open?
            if self.paths().end == RangeEnd::Open {
                header_1 |= 0b0000_0100;
            }

            // Bit 6 - Encode r.get_paths().end relative to ref.get_paths().start or to ref.get_paths().end (if at all)?
            match (&self.paths().end, &reference.paths().end) {
                (RangeEnd::Closed(self_path_end), RangeEnd::Closed(ref_path_end)) => {
                    let lcp_end_start =
                        self_path_end.longest_common_prefix(&reference.paths().start);
                    let lcp_end_end = self_path_end.longest_common_prefix(ref_path_end);

<<<<<<< HEAD
                    if lcp_end_start.component_count() > lcp_end_end.component_count() {
=======
                    if lcp_end_start.get_component_count() >= lcp_end_end.get_component_count() {
>>>>>>> 5b0a7809
                        header_1 |= 0b0000_0010;
                    }
                }
                (RangeEnd::Closed(_), RangeEnd::Open) => {
                    header_1 |= 0b0000_0010;
                }
                (RangeEnd::Open, RangeEnd::Closed(_)) => {}
                (RangeEnd::Open, RangeEnd::Open) => {}
            }

            // Bit 7 - Self time end open?
            if self.times().end == RangeEnd::Open {
                header_1 |= 0b0000_0001;
            }

            consumer.consume(header_1).await?;

            let mut header_2 = 0b0000_0000;

            // Bit 8 - Encode r.get_times().start relative to ref.get_times().start or ref.get_times().end?
            if start_to_start <= start_to_end {
                header_2 |= 0b1000_0000;
            }

            // Bit 9 -Add or subtract start_time_diff?
            if is_bitflagged(header_2, 0) && self.times().start >= reference.times().start
                || !is_bitflagged(header_2, 0) && self.times().start >= reference.times().end
            {
                header_2 |= 0b0100_0000;
            }

            // Bit 10, 11 - 2-bit integer n such that 2^n gives compact_width(start_time_diff)
            header_2 |= CompactWidth::from_u64(start_time_diff).bitmask(2);

            // Bit 12 - Encode r.get_times().end relative to ref.get_times().start or ref.get_times().end (if at all)?
            if self.times().end != RangeEnd::Open && end_to_start <= end_to_end {
                header_2 |= 0b0000_1000;
            }

            // Bit 13 - Add or subtract end_time_diff (if encoding it at all)?
            if self.times().end == RangeEnd::Open {
                // do nothing
            } else if (is_bitflagged(header_2, 4) && self.times().end >= reference.times().start)
                || (!is_bitflagged(header_2, 4) && self.times().end >= reference.times().end)
            {
                header_2 |= 0b0000_0100;
            }

            // Bits 14, 15 - ignored, or 2-bit integer n such that 2^n gives compact_width(end_time_diff)
            if self.times().end == RangeEnd::Open {
                // do nothing
            } else {
                header_2 |= CompactWidth::from_u64(end_time_diff).bitmask(6);
            }

            consumer.consume(header_2).await?;

            if (self.subspaces().start == reference.subspaces().start)
                || (reference.subspaces().end == self.subspaces().start)
            {
                // Don't encode
            } else {
                self.subspaces().start.encode(consumer).await?;
            }

            if self.subspaces().end == RangeEnd::Open
                || (self.subspaces().end == reference.subspaces().start)
                || (self.subspaces().end == reference.subspaces().end)
            {
                // Don't encode end subspace
            } else if let RangeEnd::Closed(end_subspace) = &self.subspaces().end {
                end_subspace.encode(consumer).await?;
            }

            if is_bitflagged(header_1, 4) {
                self.paths()
                    .start
                    .relative_encode(&reference.paths().start, consumer)
                    .await?;
            } else if let RangeEnd::Closed(end_path) = &reference.paths().end {
                self.paths()
                    .start
                    .relative_encode(end_path, consumer)
                    .await?;
            }

            if let RangeEnd::Closed(end_path) = &self.paths().end {
                if is_bitflagged(header_1, 6) {
                    end_path
                        .relative_encode(&reference.paths().start, consumer)
                        .await?
                } else if let RangeEnd::Closed(ref_end_path) = &reference.paths().end {
                    end_path.relative_encode(ref_end_path, consumer).await?;
                }
            }

            encode_compact_width_be(start_time_diff, consumer).await?;

            if self.times().end != RangeEnd::Open {
                encode_compact_width_be(end_time_diff, consumer).await?;
            }

            Ok(())
        }
    }

    impl<const MCL: usize, const MCC: usize, const MPL: usize, S>
        RelativeDecodable<Range3d<MCL, MCC, MPL, S>> for Range3d<MCL, MCC, MPL, S>
    where
        S: SubspaceId + Decodable + std::fmt::Debug,
    {
        /// Decodes a [`Range3d`] relative to another [`Range3d`] which [includes](https://willowprotocol.org/specs/grouping-entries/index.html#area_include_area) it.
        ///
        /// Will return an error if the encoding has not been produced by the corresponding encoding function.
        ///
        /// [Definition](https://willowprotocol.org/specs/encodings/index.html#enc_area_in_area).
        async fn relative_decode_canonical<Producer>(
            reference: &Range3d<MCL, MCC, MPL, S>,
            producer: &mut Producer,
        ) -> Result<Self, DecodeError<Producer::Error>>
        where
            Producer: BulkProducer<Item = u8>,
            Self: Sized,
        {
            let header_1 = produce_byte(producer).await?;

            let subspace_start_flags = header_1 & 0b1100_0000;
            let subspace_end_flags = header_1 & 0b0011_0000;
            let is_path_start_rel_to_start = is_bitflagged(header_1, 4);
            let is_path_end_open = is_bitflagged(header_1, 5);
            let is_path_end_rel_to_start = is_bitflagged(header_1, 6);
            let is_times_end_open = is_bitflagged(header_1, 7);

            let header_2 = produce_byte(producer).await?;

            let is_time_start_rel_to_start = is_bitflagged(header_2, 0);
            let add_or_subtract_start_time_diff = is_bitflagged(header_2, 1);
            let start_time_diff_compact_width =
                CompactWidth::decode_fixed_width_bitmask(header_2, 2);
            let is_time_end_rel_to_start = is_bitflagged(header_2, 4);
            let add_or_subtract_end_time_diff = is_bitflagged(header_2, 5);
            let end_time_diff_compact_width = CompactWidth::decode_fixed_width_bitmask(header_2, 6);

            // Decode subspace start
            let subspace_start = match subspace_start_flags {
                0b0100_0000 => reference.subspaces().start.clone(),
                0b1000_0000 => match &reference.subspaces().end {
                    RangeEnd::Closed(end) => end.clone(),
                    RangeEnd::Open => Err(DecodeError::InvalidInput)?,
                },
                0b1100_0000 => {
                    let decoded_subspace = S::decode_canonical(producer).await?;

                    if decoded_subspace == reference.subspaces().start
                        || reference.subspaces().end == decoded_subspace
                    {
                        return Err(DecodeError::InvalidInput);
                    }

                    decoded_subspace
                }
                // This can only be b0000_0000 (which is not valid!)
                _ => Err(DecodeError::InvalidInput)?,
            };

            let subspace_end = match subspace_end_flags {
                0b0000_0000 => RangeEnd::Open,
                0b0001_0000 => RangeEnd::Closed(reference.subspaces().start.clone()),
                0b0010_0000 => match &reference.subspaces().end {
                    RangeEnd::Closed(end) => RangeEnd::Closed(end.clone()),
                    RangeEnd::Open => Err(DecodeError::InvalidInput)?,
                },
                // This can only be 0b0011_0000
                _ => {
                    let decoded_subspace = RangeEnd::Closed(S::decode_canonical(producer).await?);

                    if decoded_subspace == reference.subspaces().start
                        || reference.subspaces().end == decoded_subspace
                    {
                        return Err(DecodeError::InvalidInput);
                    }

                    decoded_subspace
                }
            };

            // Check subspace end...

            let path_start = match (is_path_start_rel_to_start, &reference.paths().end) {
                (true, RangeEnd::Closed(_)) => {
                    Path::relative_decode_canonical(&reference.paths().start, producer).await?
                }
                (true, RangeEnd::Open) => {
                    Path::relative_decode_canonical(&reference.paths().start, producer).await?
                }
                (false, RangeEnd::Closed(path_end)) => {
                    Path::relative_decode_canonical(path_end, producer).await?
                }
                (false, RangeEnd::Open) => Err(DecodeError::InvalidInput)?,
            };

            // Canonicity check for path start
            match &reference.paths().end {
                RangeEnd::Closed(ref_path_end) => {
                    let lcp_start_start =
                        path_start.longest_common_prefix(&reference.paths().start);
                    let lcp_start_end = path_start.longest_common_prefix(ref_path_end);

                    let expected_is_start_rel_to_start = lcp_start_start.get_component_count()
                        >= lcp_start_end.get_component_count();

                    if expected_is_start_rel_to_start != is_path_start_rel_to_start {
                        return Err(DecodeError::InvalidInput);
                    }
                }
                RangeEnd::Open => {
                    if !is_path_start_rel_to_start {
                        return Err(DecodeError::InvalidInput);
                    }
                }
            }
            // Canonicity check for path start over

            let path_end = if is_path_end_open {
                RangeEnd::Open
            } else if is_path_end_rel_to_start {
                RangeEnd::Closed(
                    Path::relative_decode_canonical(&reference.paths().start, producer).await?,
                )
            } else {
                match &reference.paths().end {
                    RangeEnd::Closed(end) => {
                        RangeEnd::Closed(Path::relative_decode_canonical(end, producer).await?)
                    }
                    RangeEnd::Open => Err(DecodeError::InvalidInput)?,
                }
            };

            // Canonicity check for path end
            match &path_end {
                RangeEnd::Closed(p_end) => match &reference.paths().end {
                    RangeEnd::Closed(ref_end) => {
                        let lcp_end_start = p_end.longest_common_prefix(&reference.paths().start);
                        let lcp_end_end = p_end.longest_common_prefix(ref_end);

                        let expected_is_path_end_rel_to_start = lcp_end_start.get_component_count()
                            >= lcp_end_end.get_component_count();

                        if expected_is_path_end_rel_to_start != is_path_end_rel_to_start {
                            return Err(DecodeError::InvalidInput);
                        }
                    }
                    RangeEnd::Open => {}
                },
                RangeEnd::Open => {
                    if is_path_end_rel_to_start {
                        return Err(DecodeError::InvalidInput);
                    }
                }
            }
            // End canonicity check

            let start_time_diff =
                decode_compact_width_be(start_time_diff_compact_width, producer).await?;

            let time_start = match (is_time_start_rel_to_start, add_or_subtract_start_time_diff) {
                (true, true) => reference.times().start.checked_add(start_time_diff),
                (true, false) => reference.times().start.checked_sub(start_time_diff),
                (false, true) => match reference.times().end {
                    RangeEnd::Closed(ref_end) => ref_end.checked_add(start_time_diff),
                    RangeEnd::Open => Err(DecodeError::InvalidInput)?,
                },
                (false, false) => match reference.times().end {
                    RangeEnd::Closed(ref_end) => ref_end.checked_sub(start_time_diff),
                    RangeEnd::Open => Err(DecodeError::InvalidInput)?,
                },
            }
            .ok_or(DecodeError::InvalidInput)?;

            // Canonicity check for start time
            match reference.times().end {
                RangeEnd::Closed(ref_time_end) => {
                    let start_to_start = time_start.abs_diff(reference.times().start);
                    let start_to_end = time_start.abs_diff(ref_time_end);

                    let expected_is_start_rel_to_start = start_to_start <= start_to_end;

                    if expected_is_start_rel_to_start != is_time_start_rel_to_start {
                        return Err(DecodeError::InvalidInput);
                    }

                    let expected_add_or_subtract_start_time_diff = is_time_start_rel_to_start
                        && time_start >= reference.times().start
                        || !expected_is_start_rel_to_start && time_start >= ref_time_end;

                    if expected_add_or_subtract_start_time_diff != add_or_subtract_start_time_diff {
                        return Err(DecodeError::InvalidInput);
                    }
                }
                RangeEnd::Open => {
                    if !is_time_start_rel_to_start {
                        return Err(DecodeError::InvalidInput);
                    }

                    // I need to very add or subtract time diff here.
                    let expected_add_or_subtract_time_diff = time_start >= reference.times().start;

                    if expected_add_or_subtract_time_diff != add_or_subtract_start_time_diff {
                        return Err(DecodeError::InvalidInput);
                    }
                }
            }
            // End of canonicity check for start time

            let time_end = if is_times_end_open {
                if add_or_subtract_end_time_diff {
                    return Err(DecodeError::InvalidInput);
                }

                if is_time_end_rel_to_start {
                    return Err(DecodeError::InvalidInput);
                }

                let end_time_diff_compact_width_flags = 0b0000_0011;
                if header_2 & end_time_diff_compact_width_flags != 0b0000_0000 {
                    return Err(DecodeError::InvalidInput);
                }

                RangeEnd::Open
            } else {
                let end_time_diff =
                    decode_compact_width_be(end_time_diff_compact_width, producer).await?;

                let time_end = match (is_time_end_rel_to_start, add_or_subtract_end_time_diff) {
                    (true, true) => reference
                        .times()
                        .start
                        .checked_add(end_time_diff)
                        .ok_or(DecodeError::InvalidInput)?,

                    (true, false) => reference
                        .times()
                        .start
                        .checked_sub(end_time_diff)
                        .ok_or(DecodeError::InvalidInput)?,

                    (false, true) => match reference.times().end {
                        RangeEnd::Closed(ref_end) => ref_end
                            .checked_add(end_time_diff)
                            .ok_or(DecodeError::InvalidInput)?,

                        RangeEnd::Open => Err(DecodeError::InvalidInput)?,
                    },
                    (false, false) => match reference.times().end {
                        RangeEnd::Closed(ref_end) => ref_end
                            .checked_sub(end_time_diff)
                            .ok_or(DecodeError::InvalidInput)?,

                        RangeEnd::Open => Err(DecodeError::InvalidInput)?,
                    },
                };

                let end_to_start = time_end.abs_diff(reference.times().start);
                let end_to_end = match &reference.times().end {
                    RangeEnd::Closed(ref_end) => time_end.abs_diff(*ref_end),
                    RangeEnd::Open => u64::MAX,
                };

                let expected_is_time_end_rel_to_start = end_to_start <= end_to_end;
                if expected_is_time_end_rel_to_start != is_time_end_rel_to_start {
                    return Err(DecodeError::InvalidInput);
                }

                let expected_end_time_diff = core::cmp::min(end_to_start, end_to_end);

                if expected_end_time_diff != end_time_diff {
                    return Err(DecodeError::InvalidInput);
                }

                let expected_add_or_subtract_end_time_diff = (is_time_end_rel_to_start
                    && time_end >= reference.times().start)
                    || (!is_time_end_rel_to_start && time_end >= reference.times().end);

                if expected_add_or_subtract_end_time_diff != add_or_subtract_end_time_diff {
                    return Err(DecodeError::InvalidInput);
                }

                RangeEnd::Closed(time_end)
            };

            Ok(Self::new(
                Range {
                    start: subspace_start,
                    end: subspace_end,
                },
                Range {
                    start: path_start,
                    end: path_end,
                },
                Range {
                    start: time_start,
                    end: time_end,
                },
            ))
        }
    }

    impl<const MCL: usize, const MCC: usize, const MPL: usize, S>
        RelativeRelationDecodable<Range3d<MCL, MCC, MPL, S>> for Range3d<MCL, MCC, MPL, S>
    where
        S: SubspaceId + RelationDecodable + std::fmt::Debug,
    {
        /// Decodes a [`Range3d`] relative to another [`Range3d`] which [includes](https://willowprotocol.org/specs/grouping-entries/index.html#area_include_area) it.
        ///
        /// [Definition](https://willowprotocol.org/specs/encodings/index.html#enc_area_in_area).
        async fn relative_decode_relation<Producer>(
            reference: &Range3d<MCL, MCC, MPL, S>,
            producer: &mut Producer,
        ) -> Result<Self, DecodeError<Producer::Error>>
        where
            Producer: BulkProducer<Item = u8>,
            Self: Sized,
        {
            let header_1 = produce_byte(producer).await?;

            let subspace_start_flags = header_1 & 0b1100_0000;
            let subspace_end_flags = header_1 & 0b0011_0000;
            let is_path_start_rel_to_start = is_bitflagged(header_1, 4);
            let is_path_end_open = is_bitflagged(header_1, 5);
            let is_path_end_rel_to_start = is_bitflagged(header_1, 6);
            let is_times_end_open = is_bitflagged(header_1, 7);

            let header_2 = produce_byte(producer).await?;

            let is_time_start_rel_to_start = is_bitflagged(header_2, 0);
            let add_or_subtract_start_time_diff = is_bitflagged(header_2, 1);
            let start_time_diff_compact_width =
                CompactWidth::decode_fixed_width_bitmask(header_2, 2);
            let is_time_end_rel_to_start = is_bitflagged(header_2, 4);
            let add_or_subtract_end_time_diff = is_bitflagged(header_2, 5);
            let end_time_diff_compact_width = CompactWidth::decode_fixed_width_bitmask(header_2, 6);

            // Decode subspace start
            let subspace_start = match subspace_start_flags {
                0b0100_0000 => reference.subspaces().start.clone(),
                0b1000_0000 => match &reference.subspaces().end {
                    RangeEnd::Closed(end) => end.clone(),
                    RangeEnd::Open => Err(DecodeError::InvalidInput)?,
                },
                0b1100_0000 => S::decode_canonical(producer).await?,
                // This can only be b0000_0000 (which is not valid!)
                _ => Err(DecodeError::InvalidInput)?,
            };

            let subspace_end = match subspace_end_flags {
                0b0000_0000 => RangeEnd::Open,
                0b0001_0000 => RangeEnd::Closed(reference.subspaces().start.clone()),
                0b0010_0000 => match &reference.subspaces().end {
                    RangeEnd::Closed(end) => RangeEnd::Closed(end.clone()),
                    RangeEnd::Open => Err(DecodeError::InvalidInput)?,
                },
                // This can only be 0b0011_0000
                _ => RangeEnd::Closed(S::decode_relation(producer).await?),
            };

            let path_start = match (is_path_start_rel_to_start, &reference.paths().end) {
                (true, RangeEnd::Closed(_)) => {
                    Path::relative_decode_canonical(&reference.paths().start, producer).await?
                }
                (true, RangeEnd::Open) => {
                    Path::relative_decode_canonical(&reference.paths().start, producer).await?
                }
                (false, RangeEnd::Closed(path_end)) => {
                    Path::relative_decode_canonical(path_end, producer).await?
                }
                (false, RangeEnd::Open) => Err(DecodeError::InvalidInput)?,
            };

            let path_end = if is_path_end_open {
                RangeEnd::Open
            } else if is_path_end_rel_to_start {
                RangeEnd::Closed(
                    Path::relative_decode_canonical(&reference.paths().start, producer).await?,
                )
            } else {
                match &reference.paths().end {
                    RangeEnd::Closed(end) => {
                        RangeEnd::Closed(Path::relative_decode_canonical(end, producer).await?)
                    }
                    RangeEnd::Open => Err(DecodeError::InvalidInput)?,
                }
            };

            let start_time_diff =
                decode_compact_width_be_relation(start_time_diff_compact_width, producer).await?;

            let time_start = match (is_time_start_rel_to_start, add_or_subtract_start_time_diff) {
                (true, true) => reference.times().start.checked_add(start_time_diff),
                (true, false) => reference.times().start.checked_sub(start_time_diff),
                (false, true) => match reference.times().end {
                    RangeEnd::Closed(ref_end) => ref_end.checked_add(start_time_diff),
                    RangeEnd::Open => Err(DecodeError::InvalidInput)?,
                },
                (false, false) => match reference.times().end {
                    RangeEnd::Closed(ref_end) => ref_end.checked_sub(start_time_diff),
                    RangeEnd::Open => Err(DecodeError::InvalidInput)?,
                },
            }
            .ok_or(DecodeError::InvalidInput)?;

            let time_end = if is_times_end_open {
                RangeEnd::Open
            } else {
                let end_time_diff =
                    decode_compact_width_be_relation(end_time_diff_compact_width, producer).await?;

                let time_end = match (is_time_end_rel_to_start, add_or_subtract_end_time_diff) {
                    (true, true) => reference
                        .times()
                        .start
                        .checked_add(end_time_diff)
                        .ok_or(DecodeError::InvalidInput)?,

                    (true, false) => reference
                        .times()
                        .start
                        .checked_sub(end_time_diff)
                        .ok_or(DecodeError::InvalidInput)?,

                    (false, true) => match reference.times().end {
                        RangeEnd::Closed(ref_end) => ref_end
                            .checked_add(end_time_diff)
                            .ok_or(DecodeError::InvalidInput)?,

                        RangeEnd::Open => Err(DecodeError::InvalidInput)?,
                    },
                    (false, false) => match reference.times().end {
                        RangeEnd::Closed(ref_end) => ref_end
                            .checked_sub(end_time_diff)
                            .ok_or(DecodeError::InvalidInput)?,

                        RangeEnd::Open => Err(DecodeError::InvalidInput)?,
                    },
                };

                RangeEnd::Closed(time_end)
            };

            Ok(Self::new(
                Range {
                    start: subspace_start,
                    end: subspace_end,
                },
                Range {
                    start: path_start,
                    end: path_end,
                },
                Range {
                    start: time_start,
                    end: time_end,
                },
            ))
        }
    }
}<|MERGE_RESOLUTION|>--- conflicted
+++ resolved
@@ -1441,11 +1441,7 @@
                         self_path_end.longest_common_prefix(&reference.paths().start);
                     let lcp_end_end = self_path_end.longest_common_prefix(ref_path_end);
 
-<<<<<<< HEAD
-                    if lcp_end_start.component_count() > lcp_end_end.component_count() {
-=======
-                    if lcp_end_start.get_component_count() >= lcp_end_end.get_component_count() {
->>>>>>> 5b0a7809
+                    if lcp_end_start.component_count() >= lcp_end_end.component_count() {
                         header_1 |= 0b0000_0010;
                     }
                 }
