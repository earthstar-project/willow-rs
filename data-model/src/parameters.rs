use crate::entry::Entry;

/// A type for identifying [namespaces](https://willowprotocol.org/specs/data-model/index.html#namespace).
/// [Definition](https://willowprotocol.org/specs/data-model/index.html#NamespaceId).

pub trait NamespaceId: Eq + Default + Clone {}

/// A type for identifying [subspaces](https://willowprotocol.org/specs/data-model/index.html#subspace).
/// [Definition](https://willowprotocol.org/specs/data-model/index.html#SubspaceId).
///
/// ## Implementation notes
///
/// The [`Default`] implementation **must** return the least element in the total order of [`SubspaceId`].
pub trait SubspaceId: Ord + Default + Clone {
    /// Return the next possible value in the set of all [`SubspaceId`].
    /// e.g. the successor of 3 is 4.
    fn successor(&self) -> Option<Self>;
}

/// A totally ordered type for [content-addressing](https://en.wikipedia.org/wiki/Content_addressing) the data that Willow stores.
/// [Definition](https://willowprotocol.org/specs/data-model/index.html#PayloadDigest).
pub trait PayloadDigest: Ord + Default + Clone {}

/// Determines whether this type (nominally a [`AuthorisationToken`](https://willowprotocol.org/specs/data-model/index.html#AuthorisationToken)) is able to prove write permission for a given [`Entry`].
///
/// ## Type parameters
///
<<<<<<< HEAD
/// - `N` - The type used for the [`Entry`]'s [`NamespaceId`].
/// - `S` - The type used for the [`Entry`]'s [`SubspaceId`].
/// - `P` - The type used for the [`Entry`]'s [`Path`]s.
/// - `PD` - The type used for the [`Entry`]'s [`PayloadDigest`].
pub trait IsAuthorisedWrite<N: NamespaceId, S: SubspaceId, P: Path, PD: PayloadDigest> {
    fn is_authorised_write(&self, entry: &Entry<N, S, P, PD>) -> bool;
=======
/// - `N` - The type used for [`NamespaceId`].
/// - `S` - The type used for [`SubspaceId`].
/// - `P` - The type used for [`Path`]s.
/// - `PD` - The type used for [`PayloadDigest`].
/// - `AT` - The type used for the [`AuthorisationToken` (willowprotocol.org)](https://willowprotocol.org/specs/data-model/index.html#AuthorisationToken).
pub trait IsAuthorisedWrite<
    const MCL: usize,
    const MCC: usize,
    const MPL: usize,
    N: NamespaceId,
    S: SubspaceId,
    PD: PayloadDigest,
    AT,
>: Fn(&Entry<MCL, MCC, MPL, N, S, PD>, &AT) -> bool
{
>>>>>>> 891f0901
}<|MERGE_RESOLUTION|>--- conflicted
+++ resolved
@@ -25,19 +25,9 @@
 ///
 /// ## Type parameters
 ///
-<<<<<<< HEAD
 /// - `N` - The type used for the [`Entry`]'s [`NamespaceId`].
 /// - `S` - The type used for the [`Entry`]'s [`SubspaceId`].
-/// - `P` - The type used for the [`Entry`]'s [`Path`]s.
 /// - `PD` - The type used for the [`Entry`]'s [`PayloadDigest`].
-pub trait IsAuthorisedWrite<N: NamespaceId, S: SubspaceId, P: Path, PD: PayloadDigest> {
-    fn is_authorised_write(&self, entry: &Entry<N, S, P, PD>) -> bool;
-=======
-/// - `N` - The type used for [`NamespaceId`].
-/// - `S` - The type used for [`SubspaceId`].
-/// - `P` - The type used for [`Path`]s.
-/// - `PD` - The type used for [`PayloadDigest`].
-/// - `AT` - The type used for the [`AuthorisationToken` (willowprotocol.org)](https://willowprotocol.org/specs/data-model/index.html#AuthorisationToken).
 pub trait IsAuthorisedWrite<
     const MCL: usize,
     const MCC: usize,
@@ -45,8 +35,7 @@
     N: NamespaceId,
     S: SubspaceId,
     PD: PayloadDigest,
-    AT,
->: Fn(&Entry<MCL, MCC, MPL, N, S, PD>, &AT) -> bool
+>
 {
->>>>>>> 891f0901
+    fn is_authorised_write(&self, entry: &Entry<MCL, MCC, MPL, N, S, PD>) -> bool;
 }