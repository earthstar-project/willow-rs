use std::future::Future;

use ufotofu::{local_nb::Producer, nb::BulkProducer};

use crate::{
    entry::AuthorisedEntry,
<<<<<<< HEAD
    grouping::{AreaOfInterest, Range3d},
=======
    grouping::{Area, AreaOfInterest},
>>>>>>> b8a87ad2
    parameters::{AuthorisationToken, NamespaceId, PayloadDigest, SubspaceId},
    LengthyAuthorisedEntry, LengthyEntry, Path,
};

/// Returned when an entry could be ingested into a [`Store`].
pub enum EntryIngestionSuccess<
    const MCL: usize,
    const MCC: usize,
    const MPL: usize,
    N: NamespaceId,
    S: SubspaceId,
    PD: PayloadDigest,
    AT: AuthorisationToken<MCL, MCC, MPL, N, S, PD>,
> {
    /// The entry was successfully ingested.
    Success,
    /// The entry was not ingested because a newer entry with same
    Obsolete {
        /// The obsolete entry which was not ingested.
        obsolete: AuthorisedEntry<MCL, MCC, MPL, N, S, PD, AT>,
        /// The newer entry which was not overwritten.
        newer: AuthorisedEntry<MCL, MCC, MPL, N, S, PD, AT>,
    },
}

/// Returned when an entry cannot be ingested into a [`Store`].
pub enum EntryIngestionError<
    const MCL: usize,
    const MCC: usize,
    const MPL: usize,
    N: NamespaceId,
    S: SubspaceId,
    PD: PayloadDigest,
    AT,
    OE,
> {
    /// The entry belonged to another namespace.
    WrongNamespace(AuthorisedEntry<MCL, MCC, MPL, N, S, PD, AT>),
    /// The ingestion would have triggered prefix pruning when that was not desired.
    PruningPrevented,
    /// Something specific to this store implementation went wrong.
    OperationsError(OE),
}

/// A tuple of an [`AuthorisedEntry`] and how a [`Store`] responded to its ingestion.
pub type BulkIngestionResult<
    const MCL: usize,
    const MCC: usize,
    const MPL: usize,
    N,
    S,
    PD,
    AT,
    OE,
> = (
    AuthorisedEntry<MCL, MCC, MPL, N, S, PD, AT>,
    Result<
        EntryIngestionSuccess<MCL, MCC, MPL, N, S, PD, AT>,
        EntryIngestionError<MCL, MCC, MPL, N, S, PD, AT, OE>,
    >,
);

/// Returned when a bulk ingestion failed due to a consumer error.
pub struct BulkIngestionError<
    const MCL: usize,
    const MCC: usize,
    const MPL: usize,
    N: NamespaceId,
    S: SubspaceId,
    PD: PayloadDigest,
    AT: AuthorisationToken<MCL, MCC, MPL, N, S, PD>,
    OE,
    IngestionError,
> {
    pub ingested: Vec<BulkIngestionResult<MCL, MCC, MPL, N, S, PD, AT, OE>>,
    pub error: IngestionError,
}

/// Return when a payload is successfully appended to the [`Store`].
pub enum PayloadAppendSuccess<const MCL: usize, const MCC: usize, const MPL: usize, N, S, PD>
where
    N: NamespaceId,
    S: SubspaceId,
    PD: PayloadDigest,
{
    /// The payload was appended to but not completed.
    Appended(Vec<LengthyEntry<MCL, MCC, MPL, N, S, PD>>),
    /// The payload was completed by the appendment.
    Completed(Vec<LengthyEntry<MCL, MCC, MPL, N, S, PD>>),
}

/// Returned when a payload fails to be appended into the [`Store`].
pub enum PayloadAppendError<OE> {
    /// None of the entries in the store reference this payload.
    NotEntryReference,
    /// The payload is already held in storage.
    AlreadyHaveIt,
    /// The payload source produced more bytes than were expected for this payload.
    TooManyBytes,
    /// The completed payload's digest is not what was expected.
    DigestMismatch,
    /// Something specific to this store implementation went wrong.
    OperationError(OE),
}

/// Returned when no entry was found for some criteria.
pub struct NoSuchEntryError;

/// The order by which entries should be returned for a given query.
pub enum QueryOrder {
    /// Ordered by subspace, then path, then timestamp.
    Subspace,
    /// Ordered by path, then by an arbitrary order determined by the implementation.
    Path,
    /// Ordered by timestamp, then by an arbitrary order determined by the implementation.
    Timestamp,
    /// An arbitrary order chosen by the implementation, hopefully the most efficient one.
    Arbitrary,
}

/// Describes an [`AuthorisedEntry`] which was pruned and the [`AuthorisedEntry`] which triggered the pruning.
pub struct PruneEvent<const MCL: usize, const MCC: usize, const MPL: usize, N, S, PD, AT>
where
    N: NamespaceId,
    S: SubspaceId,
    PD: PayloadDigest,
    AT: AuthorisationToken<MCL, MCC, MPL, N, S, PD>,
{
    /// The subspace ID and path of the entry which was pruned.
    pub pruned: (S, Path<MCL, MCC, MPL>),
    /// The entry which triggered the pruning.
    pub by: AuthorisedEntry<MCL, MCC, MPL, N, S, PD, AT>,
}

/// An event which took place within a [`Store`].
/// Each event includes a *progress ID* which can be used to *resume* a subscription at any point in the future.
pub enum StoreEvent<const MCL: usize, const MCC: usize, const MPL: usize, N, S, PD, AT>
where
    N: NamespaceId,
    S: SubspaceId,
    PD: PayloadDigest,
    AT: AuthorisationToken<MCL, MCC, MPL, N, S, PD>,
{
    /// A new entry was ingested.
    Ingested(u64, AuthorisedEntry<MCL, MCC, MPL, N, S, PD, AT>),
    /// An existing entry received a portion of its corresponding payload.
    Appended(u64, LengthyAuthorisedEntry<MCL, MCC, MPL, N, S, PD, AT>),
    /// An entry was forgotten.
    EntryForgotten(u64, (S, Path<MCL, MCC, MPL>)),
    /// A payload was forgotten.
    PayloadForgotten(u64, PD),
    /// An entry was pruned via prefix pruning.
    Pruned(u64, PruneEvent<MCL, MCC, MPL, N, S, PD, AT>),
}

/// Returned when the store chooses to not resume a subscription.
pub struct ResumptionFailedError(pub u64);

/// Describes which entries to ignore during a query.
#[derive(Default)]
pub struct QueryIgnoreParams {
    /// Omit entries with locally incomplete corresponding payloads.
    pub ignore_incomplete_payloads: bool,
    /// Omit entries whose payload is the empty string.
    pub ignore_empty_payloads: bool,
}

impl QueryIgnoreParams {
    pub fn ignore_incomplete_payloads(&mut self) {
        self.ignore_incomplete_payloads = true;
    }

    pub fn ignore_empty_payloads(&mut self) {
        self.ignore_empty_payloads = true;
    }
}

/// Returned when a payload could not be forgotten.
pub enum ForgetPayloadError {
    NoSuchEntry,
    ReferredToByOtherEntries,
}

/// A [`Store`] is a set of [`AuthorisedEntry`] belonging to a single namespace, and a  (possibly partial) corresponding set of payloads.
pub trait Store<const MCL: usize, const MCC: usize, const MPL: usize, N, S, PD, AT>
where
    N: NamespaceId,
    S: SubspaceId,
    PD: PayloadDigest,
    AT: AuthorisationToken<MCL, MCC, MPL, N, S, PD>,
{
    type FlushError;
    type BulkIngestionError;
    type OperationsError;

    /// The [namespace](https://willowprotocol.org/specs/data-model/index.html#namespace) which all of this store's [`AuthorisedEntry`] belong to.
    fn namespace_id() -> N;

    /// Attempt to ingest an [`AuthorisedEntry`] into the [`Store`].
    /// Will fail if the entry belonged to a different namespace than the store's, or if the `prevent_pruning` param is `true` and an ingestion would have triggered [prefix pruning](https://willowprotocol.org/specs/data-model/index.html#prefix_pruning).
    fn ingest_entry(
        &self,
        authorised_entry: AuthorisedEntry<MCL, MCC, MPL, N, S, PD, AT>,
        prevent_pruning: bool,
    ) -> impl Future<
        Output = Result<
            EntryIngestionSuccess<MCL, MCC, MPL, N, S, PD, AT>,
            EntryIngestionError<MCL, MCC, MPL, N, S, PD, AT, Self::OperationsError>,
        >,
    >;

    /// Attempt to ingest many [`AuthorisedEntry`] in the [`Store`].
    ///
    /// The result being `Ok` does **not** indicate that all entry ingestions were successful, only that each entry had an ingestion attempt, some of which *may* have returned [`EntryIngestionError`]. The `Err` type of this result is only returned if there was some internal error.
    fn bulk_ingest_entry(
        &self,
        authorised_entries: &[AuthorisedEntry<MCL, MCC, MPL, N, S, PD, AT>],
        prevent_pruning: bool,
    ) -> impl Future<
        Output = Result<
            Vec<BulkIngestionResult<MCL, MCC, MPL, N, S, PD, AT, Self::OperationsError>>,
            BulkIngestionError<
                MCL,
                MCC,
                MPL,
                N,
                S,
                PD,
                AT,
                Self::BulkIngestionError,
                Self::OperationsError,
            >,
        >,
    >;

    /// Attempt to append part of a payload for a given [`AuthorisedEntry`].
    ///
    /// Will fail if:
    /// - The payload digest is not referred to by any of the store's entries.
    /// - A complete payload with the same digest is already held in storage.
    /// - The payload source produced more bytes than were expected for this payload.
    /// - The final payload's digest did not match the expected digest
    /// - Something else went wrong, e.g. there was no space for the payload on disk.
    ///
    /// This method **cannot** verify the integrity of partial payloads. This means that arbitrary (and possibly malicious) payloads smaller than the expected size will be stored unless partial verification is implemented upstream (e.g. during [the Willow General Sync Protocol's payload transformation](https://willowprotocol.org/specs/sync/index.html#sync_payloads_transform)).
    fn append_payload<Producer>(
        &self,
        expected_digest: &PD,
        expected_size: u64,
        payload_source: &mut Producer,
    ) -> impl Future<
        Output = Result<
            PayloadAppendSuccess<MCL, MCC, MPL, N, S, PD>,
            PayloadAppendError<Self::OperationsError>,
        >,
    >
    where
        Producer: BulkProducer<Item = u8>;

    /// Locally forget an entry with a given [`Path`] and [subspace](https://willowprotocol.org/specs/data-model/index.html#subspace) id, returning the forgotten entry, or an error if no entry with that path and subspace ID are held by this store.
    ///
    /// If the `traceless` parameter is `true`, the store will keep no record of ever having had the entry. If `false`, it *may* persist what was forgotten for an arbitrary amount of time.
    ///
    /// Forgetting is not the same as [pruning](https://willowprotocol.org/specs/data-model/index.html#prefix_pruning)! Subsequent joins with other [`Store`]s may bring the forgotten entry back.
    fn forget_entry(
        &self,
        path: &Path<MCL, MCC, MPL>,
        subspace_id: &S,
        traceless: bool,
    ) -> impl Future<Output = Result<(), Self::OperationsError>>;

    /// Locally forget all [`AuthorisedEntry`] [included](https://willowprotocol.org/specs/grouping-entries/index.html#area_include) by a given [`AreaOfInterest`], returning all forgotten entries
    ///
    /// If `protected` is `Some`, then all entries [included](https://willowprotocol.org/specs/grouping-entries/index.html#area_include) by that [`Area`] will be prevented from being forgotten, even though they are included by `area`.
    ///
    /// If the `traceless` parameter is `true`, the store will keep no record of ever having had the forgotten entries. If `false`, it *may* persist what was forgetten for an arbitrary amount of time.
    ///
    /// Forgetting is not the same as [pruning](https://willowprotocol.org/specs/data-model/index.html#prefix_pruning)! Subsequent joins with other [`Store`]s may bring the forgotten entries back.
    fn forget_area(
        &self,
        area: &AreaOfInterest<MCL, MCC, MPL, S>,
        protected: Option<Area<MCL, MCC, MPL, S>>,
        traceless: bool,
    ) -> impl Future<Output = Vec<AuthorisedEntry<MCL, MCC, MPL, N, S, PD, AT>>>;

    /// Locally forget the corresponding payload of the entry with a given path and subspace, or an error if no entry with that path and subspace ID is held by this store or if the entry's payload corresponds to other entries.
    ///
    /// If the `traceless` parameter is `true`, the store will keep no record of ever having had the payload. If `false`, it *may* persist what was forgetten for an arbitrary amount of time.
    ///
    /// Forgetting is not the same as [pruning](https://willowprotocol.org/specs/data-model/index.html#prefix_pruning)! Subsequent joins with other [`Store`]s may bring the forgotten payload back.
    fn forget_payload(
        path: &Path<MCL, MCC, MPL>,
        subspace_id: S,
        traceless: bool,
    ) -> impl Future<Output = Result<(), ForgetPayloadError>>;

    /// Locally forget the corresponding payload of the entry with a given path and subspace, or an error if no entry with that path and subspace ID is held by this store. **The payload will be forgotten even if it corresponds to other entries**.
    ///
    /// If the `traceless` parameter is `true`, the store will keep no record of ever having had the payload. If `false`, it *may* persist what was forgetten for an arbitrary amount of time.
    ///
    /// Forgetting is not the same as [pruning](https://willowprotocol.org/specs/data-model/index.html#prefix_pruning)! Subsequent joins with other [`Store`]s may bring the forgotten payload back.
    fn force_forget_payload(
        path: &Path<MCL, MCC, MPL>,
        subspace_id: S,
        traceless: bool,
    ) -> impl Future<Output = Result<(), NoSuchEntryError>>;

    /// Locally forget all payloads with corresponding ['AuthorisedEntry'] [included](https://willowprotocol.org/specs/grouping-entries/index.html#area_include) by a given [`AreaOfInterest`], returning all [`PayloadDigest`] of forgotten payloads. Payloads corresponding to entries *outside* of the given `area` param will be be prevented from being forgotten.
    ///
    /// If `protected` is `Some`, then all payloads corresponding to entries [included](https://willowprotocol.org/specs/grouping-entries/index.html#area_include) by that [`Area`] will be prevented from being forgotten, even though they are included by `area`.
    ///
    /// If the `traceless` parameter is `true`, the store will keep no record of ever having had the forgotten payloads. If `false`, it *may* persist what was forgetten for an arbitrary amount of time.
    ///
    /// Forgetting is not the same as [pruning](https://willowprotocol.org/specs/data-model/index.html#prefix_pruning)! Subsequent joins with other [`Store`]s may bring the forgotten payloads back.
    fn forget_area_payloads(
        &self,
        area: &AreaOfInterest<MCL, MCC, MPL, S>,
        protected: Option<Area<MCL, MCC, MPL, S>>,
        traceless: bool,
    ) -> impl Future<Output = Vec<PD>>;

    /// Locally forget all payloads with corresponding ['AuthorisedEntry'] [included](https://willowprotocol.org/specs/grouping-entries/index.html#area_include) by a given [`AreaOfInterest`], returning all [`PayloadDigest`] of forgotten payloads. **Payloads will be forgotten even if it corresponds to other entries outside the given area**.
    ///
    /// If `protected` is `Some`, then all payloads corresponding to entries [included](https://willowprotocol.org/specs/grouping-entries/index.html#area_include) by that [`Area`] will be prevented from being forgotten, even though they are included by `area`.
    ///
    /// If the `traceless` parameter is `true`, the store will keep no record of ever having had the forgotten payloads. If `false`, it *may* persist what was forgetten for an arbitrary amount of time.
    ///
    /// Forgetting is not the same as [pruning](https://willowprotocol.org/specs/data-model/index.html#prefix_pruning)! Subsequent joins with other [`Store`]s may bring the forgotten payloads back.
    fn force_forget_area_payloads(
        &self,
        area: &AreaOfInterest<MCL, MCC, MPL, S>,
        protected: Option<Area<MCL, MCC, MPL, S>>,
        traceless: bool,
    ) -> impl Future<Output = Vec<PD>>;

    /// Force persistence of all previous mutations
    fn flush() -> impl Future<Output = Result<(), Self::FlushError>>;

    /// Return a [`LengthyAuthorisedEntry`] with the given [`Path`] and [subspace](https://willowprotocol.org/specs/data-model/index.html#subspace) ID, if present.
    ///
    /// If `ignore_incomplete_payloads` is `true`, will return `None` if the entry's corresponding payload  is incomplete, even if there is an entry present.
    /// If `ignore_empty_payloads` is `true`, will return `None` if the entry's payload length is `0`, even if there is an entry present.
    fn entry(
        &self,
        path: &Path<MCL, MCC, MPL>,
        subspace_id: &S,
        ignore: Option<QueryIgnoreParams>,
    ) -> impl Future<Output = LengthyAuthorisedEntry<MCL, MCC, MPL, N, S, PD, AT>>;

    /// Query which entries are [included](https://willowprotocol.org/specs/grouping-entries/index.html#area_include) by an [`AreaOfInterest`], returning a producer of [`LengthyAuthorisedEntry`].
    ///
    /// If `ignore_incomplete_payloads` is `true`, the producer will not produce entries with incomplete corresponding payloads.
    /// If `ignore_empty_payloads` is `true`, the producer will not produce entries with a `payload_length` of `0`.
    fn query_area(
        &self,
        area: &AreaOfInterest<MCL, MCC, MPL, S>,
        order: &QueryOrder,
        reverse: bool,
        ignore: Option<QueryIgnoreParams>,
    ) -> impl Producer<Item = LengthyAuthorisedEntry<MCL, MCC, MPL, N, S, PD, AT>>;

    /// Subscribe to events concerning entries [included](https://willowprotocol.org/specs/grouping-entries/index.html#area_include) by an [`AreaOfInterest`], returning a producer of `StoreEvent`s which occurred since the moment of calling this function.
    ///
    /// If `ignore_incomplete_payloads` is `true`, the producer will not produce entries with incomplete corresponding payloads.
    /// If `ignore_empty_payloads` is `true`, the producer will not produce entries with a `payload_length` of `0`.
    fn subscribe_area(
        &self,
        area: &AreaOfInterest<MCL, MCC, MPL, S>,
        ignore: Option<QueryIgnoreParams>,
    ) -> impl Producer<Item = StoreEvent<MCL, MCC, MPL, N, S, PD, AT>>;

    /// Attempt to resume a subscription using a *progress ID* obtained from a previous subscription, or return an error if this store implementation is unable to resume the subscription.
    fn resume_subscription(
<<<<<<< HEAD
        progress_id: u64,
        area: AreaOfInterest<MCL, MCC, MPL, S>,
        ignore_incomplete_payloads: bool,
        ignore_empty_payloads: bool,
    ) -> Result<Self::EventProducer, ResumptionFailedError>;
=======
        &self,
        progress_id: u64,
        area: &AreaOfInterest<MCL, MCC, MPL, S>,
        ignore: Option<QueryIgnoreParams>,
    ) -> impl Producer<Item = StoreEvent<MCL, MCC, MPL, N, S, PD, AT>>;
>>>>>>> b8a87ad2
}<|MERGE_RESOLUTION|>--- conflicted
+++ resolved
@@ -4,11 +4,7 @@
 
 use crate::{
     entry::AuthorisedEntry,
-<<<<<<< HEAD
-    grouping::{AreaOfInterest, Range3d},
-=======
-    grouping::{Area, AreaOfInterest},
->>>>>>> b8a87ad2
+    grouping::{Area, AreaOfInterest, Range3d},
     parameters::{AuthorisationToken, NamespaceId, PayloadDigest, SubspaceId},
     LengthyAuthorisedEntry, LengthyEntry, Path,
 };
@@ -382,17 +378,8 @@
 
     /// Attempt to resume a subscription using a *progress ID* obtained from a previous subscription, or return an error if this store implementation is unable to resume the subscription.
     fn resume_subscription(
-<<<<<<< HEAD
         progress_id: u64,
         area: AreaOfInterest<MCL, MCC, MPL, S>,
-        ignore_incomplete_payloads: bool,
-        ignore_empty_payloads: bool,
-    ) -> Result<Self::EventProducer, ResumptionFailedError>;
-=======
-        &self,
-        progress_id: u64,
-        area: &AreaOfInterest<MCL, MCC, MPL, S>,
         ignore: Option<QueryIgnoreParams>,
-    ) -> impl Producer<Item = StoreEvent<MCL, MCC, MPL, N, S, PD, AT>>;
->>>>>>> b8a87ad2
+    ) -> Result<impl Producer<Item = StoreEvent<MCL, MCC, MPL, N, S, PD, AT>>, ResumptionFailedError>;
 }