use std::{
    cell::RefCell,
    collections::VecDeque,
    error::Error,
    fmt::{Debug, Display},
    future::Future,
    rc::Rc,
};

<<<<<<< HEAD
use ufotofu::{BulkProducer, Producer};

use crate::{entry::AuthorisedEntry, grouping::Area, LengthyAuthorisedEntry, Path};
=======
use either::Either::{self, Left, Right};
use slab::Slab;
use ufotofu::{BulkConsumer, BulkProducer, Producer};
use wb_async_utils::TakeCell;

use crate::{entry::AuthorisedEntry, grouping::Area, Entry, LengthyAuthorisedEntry, Path};
>>>>>>> b307ab64

/// Returned when an entry could be ingested into a [`Store`].
#[derive(Debug, Clone, PartialEq, Eq, PartialOrd, Ord, Hash)]
pub enum EntryIngestionSuccess<const MCL: usize, const MCC: usize, const MPL: usize, N, S, PD, AT> {
    /// The entry was successfully ingested.
    Success,
    /// The entry was not ingested because a newer entry with same
    Obsolete {
        /// The obsolete entry which was not ingested.
        obsolete: AuthorisedEntry<MCL, MCC, MPL, N, S, PD, AT>,
        /// The newer entry which was not overwritten.
        newer: AuthorisedEntry<MCL, MCC, MPL, N, S, PD, AT>,
    },
}

/// Returned when an entry cannot be ingested into a [`Store`].
#[derive(Debug, Clone, PartialEq, Eq, PartialOrd, Ord, Hash)]
pub enum EntryIngestionError<OE> {
    /// The ingestion would have triggered prefix pruning when that was not desired.
    PruningPrevented,
    /// The entry's authorisation token is invalid.
    NotAuthorised,
    /// Something specific to this store implementation went wrong.
    OperationsError(OE),
}

impl<OE: Display + Error> Display for EntryIngestionError<OE> {
    fn fmt(&self, f: &mut std::fmt::Formatter<'_>) -> std::fmt::Result {
        match self {
            EntryIngestionError::PruningPrevented => {
                write!(f, "Entry ingestion would have triggered undesired pruning.")
            }
            EntryIngestionError::NotAuthorised => {
                write!(f, "The entry had an invalid authorisation token")
            }
            EntryIngestionError::OperationsError(err) => Display::fmt(err, f),
        }
    }
}

impl<OE: Display + Error> Error for EntryIngestionError<OE> {}

/// Returned when a payload is successfully appended to the [`Store`].
#[derive(Debug, Clone, PartialEq, Eq, PartialOrd, Ord, Hash, Copy)]
pub enum PayloadAppendSuccess {
    /// The payload was appended to but not completed.
    Appended,
    /// The payload was completed by the appendment.
    Completed,
}

/// Returned when a payload fails to be appended into the [`Store`].
#[derive(Debug, Clone, PartialEq, Eq, PartialOrd, Ord, Hash, Copy)]
pub enum PayloadAppendError<PayloadSourceError, OE> {
    /// The operation supplied an expected payload_digest, but it did not match the digest of the entry.
    WrongEntry,
    /// The payload is already held in storage.
    AlreadyHaveIt,
    /// The payload source produced more bytes than were expected for this payload.
    TooManyBytes,
    /// The completed payload's digest is not what was expected.
    DigestMismatch,
    /// The source that provided the payload bytes emitted an error.
    SourceError {
        source_error: PayloadSourceError,
        /// Returns how many bytes of payload the store now stores for this entry.
        total_length_now_available: u64,
    },
    /// Something specific to this store implementation went wrong.
    OperationError(OE),
}

impl<PayloadSourceError: Display + Error, OE: Display + Error> Display
    for PayloadAppendError<PayloadSourceError, OE>
{
    fn fmt(&self, f: &mut std::fmt::Formatter<'_>) -> std::fmt::Result {
        match self {
            PayloadAppendError::WrongEntry => {
                write!(
                    f,
                    "The entry to whose payload to append to had an unexpected payload_digest."
                )
            }
            PayloadAppendError::AlreadyHaveIt => {
                write!(f, "The payload is already held in storage.")
            }
            PayloadAppendError::TooManyBytes => write!(
                f,
                "The payload source produced more bytes than were expected for this payload."
            ),
            PayloadAppendError::DigestMismatch => {
                write!(f, "The complete payload's digest is not what was expected.")
            }
            PayloadAppendError::SourceError { source_error, .. } => {
                write!(f, "The payload source emitted an error: {}", source_error)
            }
            PayloadAppendError::OperationError(err) => std::fmt::Display::fmt(err, f),
        }
    }
}

impl<PayloadSourceError: Display + Error, OE: Display + Error> Error
    for PayloadAppendError<PayloadSourceError, OE>
{
}

/// Returned when forgetting an entry fails.
#[derive(Debug, Clone, PartialEq, Eq, PartialOrd, Ord, Hash, Copy)]
pub enum ForgetEntryError<OE> {
    /// The operation supplied an expected payload_digest, but it did not match the digest of the entry.
    WrongEntry,
    /// Something specific to this store implementation went wrong.
    OperationError(OE),
}

impl<OE: Display + Error> Display for ForgetEntryError<OE> {
    fn fmt(&self, f: &mut std::fmt::Formatter<'_>) -> std::fmt::Result {
        match self {
            ForgetEntryError::WrongEntry => {
                write!(
                    f,
                    "The entry to whose payload to append to had an unexpected payload_digest."
                )
            }
            ForgetEntryError::OperationError(err) => std::fmt::Display::fmt(err, f),
        }
    }
}

impl<OE: Display + Error> Error for ForgetEntryError<OE> {}

/// Returned when forgetting a payload fails.
#[derive(Debug, Clone, PartialEq, Eq, PartialOrd, Ord, Hash, Copy)]
pub enum ForgetPayloadError<OE> {
    /// The operation supplied an expected payload_digest, but it did not match the digest of the entry.
    WrongEntry,
    /// Something specific to this store implementation went wrong.
    OperationError(OE),
}

impl<OE: Display + Error> Display for ForgetPayloadError<OE> {
    fn fmt(&self, f: &mut std::fmt::Formatter<'_>) -> std::fmt::Result {
        match self {
            ForgetPayloadError::WrongEntry => {
                write!(
                    f,
                    "The entry to whose payload to append to had an unexpected payload_digest."
                )
            }
            ForgetPayloadError::OperationError(err) => std::fmt::Display::fmt(err, f),
        }
    }
}

impl<OE: Display + Error> Error for ForgetPayloadError<OE> {}

/// Returned when retrieving a payload fails.
#[derive(Debug, Clone, PartialEq, Eq, PartialOrd, Ord, Hash, Copy)]
pub enum PayloadError<OE> {
    /// The operation supplied an expected payload_digest, but it did not match the digest of the entry.
    WrongEntry,
    /// Something specific to this store implementation went wrong.
    OperationError(OE),
}

impl<OE: Display + Error> Display for PayloadError<OE> {
    fn fmt(&self, f: &mut std::fmt::Formatter<'_>) -> std::fmt::Result {
        match self {
            PayloadError::WrongEntry => {
                write!(
                    f,
                    "The entry to whose payload to append to had an unexpected payload_digest."
                )
            }
            PayloadError::OperationError(err) => std::fmt::Display::fmt(err, f),
        }
    }
}

impl<OE: Display + Error> Error for PayloadError<OE> {}

/// A notification about changes in a [`Store`]. You can obtain a producer of these via the [`Store::subscribe_area`] method.
///
/// An event subscription takes two parameters: the [`Area`] within events should be reported (any store mutations outside that area will not be reported to that subscription), and some optional `QueryIgnoreParams` for optionally filtering events based on whether they correspond to entries whose payload is the empty string and/or whose payload is not fully available in the local store. A more detailed description of how these ignore options impact events is given in the docs for each enum variant, but the general intuition is for the subscription to act as if it was on a store that did not inlcude ignored entries in the first place.
///
/// In the description of the enum variants, we write `sub_area` for the area of the subscription, and `ignores` for the subscription `QueryIgnoreParams`.
#[derive(Debug, Clone, PartialEq, Eq, PartialOrd, Ord, Hash)]
pub enum StoreEvent<const MCL: usize, const MCC: usize, const MPL: usize, N, S, PD, AT> {
    /// Emitted when an entry is inserted in `area`.
    ///
    /// - If `ignores.ignore_empty_payloads`, this is not emitted if the payload of the entry is the empty payload.
    /// - If `ignores.ignore_incomplete_payloads`, this event is not emitted upon entry insertion, but only once its payload has been fully added to the store. In this case, the ingestion event is guaranteed to be emitted *before* the corresponding payload append event.
    Ingested {
        /// The entry that was inserted.
        entry: AuthorisedEntry<MCL, MCC, MPL, N, S, PD, AT>,
        /// A tag that determines whether we ourselves *created* this entry, or whether it arrived from some other data source. In the latter case, the data source is identified by a u64 id. This is not necessarily intented for application-dev-facing APIs, but rather for efficiently implementing replication services (where you want to forward new entries to other peers, but not to those from which you have just received them).
        origin: EntryOrigin,
    },
    /// Emitted whenever an entry is inserted into the store that *might* cause pruning inside `area`. It is possible that no entry was actually pruned form the area, if nothing got overwritten.
    ///
    /// When the inserted entry falls into `area`, then the corresponding `PruneAlert` is always delivered *before* the corresponding `Ingested` event.
    PruneAlert {
        /// The entry that caused the pruning.
        cause: AuthorisedEntry<MCL, MCC, MPL, N, S, PD, AT>,
    },
    /// An existing entry inside `area` received a portion of its corresponding payload.
    ///
    /// If `ignores.ignore_incomplete_payloads`, this is only emitted when the payload is now fully available. In this case, the corresponding `Ingested` event is guaranteed to be emitted before this `Appended` event.
    Appended(LengthyAuthorisedEntry<MCL, MCC, MPL, N, S, PD, AT>),
    /// Emitted whenever a non-ignored entry in `area` is forgotten via `Store::forget_entry`. No corresponding `PayloadForgotten` event is emitted in this case.
    EntryForgotten {
        /// The entry that was forgotten.
        entry: AuthorisedEntry<MCL, MCC, MPL, N, S, PD, AT>,
    },
    /// Emitted whenever a call to `Store::forget_area` might affect `area`. No corresponding `AreaPayloadForgotten` event is emitted in this case.
    AreaForgotten {
        /// The area that was forgotten.
        area: Area<MCL, MCC, MPL, S>,
        /// A subarea that was retained (if any).
        protected: Option<Area<MCL, MCC, MPL, S>>,
    },
    /// Emitted whenever the payload of a non-ignored entry in `area` is forgotten via `Store::forget_payload`. Emitted even if no payload bytes had been available to forget in the first place.
    PayloadForgotten(AuthorisedEntry<MCL, MCC, MPL, N, S, PD, AT>),
    /// Emitted whenever a call to `Store::forget_area_payloads` might affect `area`.
    AreaPayloadsForgotten {
        /// The area whose payloads were forgotten.
        area: Area<MCL, MCC, MPL, S>,
        /// A subarea whose payloads were retained (if any).
        protected: Option<Area<MCL, MCC, MPL, S>>,
    },
}

/// Describes which entries to ignore during a query.
///
/// The `Default::default()` ignores nothing.
#[derive(Debug, Clone, PartialEq, Eq, PartialOrd, Ord, Hash, Copy)]
pub struct QueryIgnoreParams {
    /// Omit entries with locally incomplete corresponding payloads.
    pub ignore_incomplete_payloads: bool,
    /// Omit entries whose payload is the empty string.
    pub ignore_empty_payloads: bool,
}

impl QueryIgnoreParams {
    // An entry for which no payload bytes are available.
    fn ignores_fresh_entry<const MCL: usize, const MCC: usize, const MPL: usize, N, S, PD>(
        &self,
        entry: &Entry<MCL, MCC, MPL, N, S, PD>,
    ) -> bool
    where
        S: PartialEq,
    {
        // Ignore if necessary if empty payload
        if self.ignore_empty_payloads && entry.payload_length() == 0 {
            return true;
        }

        // Ignore if necessary if the entry has an incomplete payload (always unless the expected payload length is zero).
        if self.ignore_incomplete_payloads && entry.payload_length() != 0 {
            return true;
        }

        false
    }

    fn ignores_lengthy_authorised_entry<
        const MCL: usize,
        const MCC: usize,
        const MPL: usize,
        N,
        S,
        PD,
        AT,
    >(
        &self,
        entry: &LengthyAuthorisedEntry<MCL, MCC, MPL, N, S, PD, AT>,
    ) -> bool
    where
        S: PartialEq,
    {
        // Ignore if necessary if empty payload
        if self.ignore_empty_payloads && entry.entry().entry().payload_length() == 0 {
            return true;
        }

        // Ignore if necessary if the entry has an incomplete payload (always unless the expected payload length is zero).
        if self.ignore_incomplete_payloads
            && entry.entry().entry().payload_length() != entry.available()
        {
            return true;
        }

        false
    }
}

impl Default for QueryIgnoreParams {
    fn default() -> Self {
        Self {
            ignore_incomplete_payloads: false,
            ignore_empty_payloads: false,
        }
    }
}

/// The origin of an entry ingestion event.
#[derive(Debug, Clone, PartialEq, Eq, PartialOrd, Ord, Hash, Copy)]
pub enum EntryOrigin {
    /// The entry was probably created on this machine.
    Local,
    /// The entry was sourced from another source with an ID assigned by us.
    /// This is useful if you want to suppress the forwarding of entries to the peers from which the entry was originally sourced.
    Remote(u64),
}

/// A [`Store`] is a set of [`AuthorisedEntry`] belonging to a single namespace, and a  (possibly partial) corresponding set of payloads.
pub trait Store<const MCL: usize, const MCC: usize, const MPL: usize, N, S, PD, AT> {
    type Error: Display + Error + PartialEq;

    /// Returns the [namespace](https://willowprotocol.org/specs/data-model/index.html#namespace) which all of this store's [`AuthorisedEntry`] belong to.
    fn namespace_id(&self) -> &N;

    /// Attempts to ingest an [`AuthorisedEntry`] into the [`Store`].
    ///
    /// Will fail if the entry belonged to a different namespace than the store's, or if the `prevent_pruning` param is `true` and an ingestion would have triggered [prefix pruning](https://willowprotocol.org/specs/data-model/index.html#prefix_pruning).
    fn ingest_entry(
        &self,
        authorised_entry: AuthorisedEntry<MCL, MCC, MPL, N, S, PD, AT>,
        prevent_pruning: bool,
        origin: EntryOrigin,
    ) -> impl Future<
        Output = Result<
            EntryIngestionSuccess<MCL, MCC, MPL, N, S, PD, AT>,
            EntryIngestionError<Self::Error>,
        >,
    >;

    /// Attempts to append part of a payload for a given [`AuthorisedEntry`].
    ///
    /// Will fail if:
    ///
    /// - The payload digest of the entry at the given subspace_id and path does not have the supplied `expected_digest` (if one was supplied).
    /// - The payload digest is not referred to by any of the store's entries.
    /// - A complete payload with the same digest is already held in storage.
    /// - The payload source produced more bytes than were expected for this payload.
    /// - The final payload's digest did not match the expected digest
    /// - Something else went wrong, e.g. there was no space for the payload on disk.
    ///
    /// This method **cannot** verify the integrity of partial payloads. This means that arbitrary (and possibly malicious) payloads smaller than the expected size will be stored unless partial verification is implemented upstream (e.g. during [the Willow General Sync Protocol's payload transformation](https://willowprotocol.org/specs/sync/index.html#sync_payloads_transform)).
    fn append_payload<Producer, PayloadSourceError>(
        &self,
        subspace_id: &S,
        path: &Path<MCL, MCC, MPL>,
        expected_digest: Option<PD>,
        payload_source: &mut Producer,
    ) -> impl Future<
        Output = Result<PayloadAppendSuccess, PayloadAppendError<PayloadSourceError, Self::Error>>,
    >
    where
        Producer: BulkProducer<Item = u8, Error = PayloadSourceError>;

    /// Locally forgets an entry with a given [`Path`] and [subspace](https://willowprotocol.org/specs/data-model/index.html#subspace) id, returning the forgotten entry, or an error if no entry with that path and subspace ID are held by this store. If an `expected_digest` is supplied and the entry turns out to not have that digest, then this method does nothing and reports an `ForgetEntryError::WrongEntry` error.
    ///
    /// If the entry in question is the last remaining reference in the store to a particular [`PayloadDigest`], that payload will be forgotten from the store (if present).
    ///
    /// Forgetting is not the same as [pruning](https://willowprotocol.org/specs/data-model/index.html#prefix_pruning)! Subsequent joins with other [`Store`]s may bring the forgotten entry back.
    fn forget_entry(
        &self,
        subspace_id: &S,
        path: &Path<MCL, MCC, MPL>,
        expected_digest: Option<PD>,
    ) -> impl Future<Output = Result<(), ForgetEntryError<Self::Error>>>;

    /// Locally forgets all [`AuthorisedEntry`] [included](https://willowprotocol.org/specs/grouping-entries/index.html#area_include) by a given [`AreaOfInterest`], returning the number of forgotten entries.
    ///
    /// If forgetting many entries causes no there to be no remaining references to certain payload digests, those payloads will be removed (if present).
    ///
    /// If `protected` is `Some`, then all entries [included](https://willowprotocol.org/specs/grouping-entries/index.html#area_include) by that [`Area`] will be prevented from being forgotten, even though they are included by `area`.
    ///
    /// Forgetting is not the same as [pruning](https://willowprotocol.org/specs/data-model/index.html#prefix_pruning)! Subsequent joins with other [`Store`]s may bring the forgotten entries back.
    fn forget_area(
        &self,
        area: &Area<MCL, MCC, MPL, S>,
        protected: Option<&Area<MCL, MCC, MPL, S>>,
    ) -> impl Future<Output = Result<usize, Self::Error>>;

    /// Locally forgets the corresponding payload of the entry with a given path and subspace, or an error if no entry with that path and subspace ID is held by this store or if the entry's payload corresponds to other entries. If an `expected_digest` is supplied and the entry turns out to not have that digest, then this method does nothing and reports a `ForgetPayloadError::WrongEntry` error.
    ///
    /// Forgetting is not the same as [pruning](https://willowprotocol.org/specs/data-model/index.html#prefix_pruning)! Subsequent joins with other [`Store`]s may bring the forgotten payload back.
    fn forget_payload(
        &self,
        subspace_id: &S,
        path: &Path<MCL, MCC, MPL>,
        expected_digest: Option<PD>,
    ) -> impl Future<Output = Result<(), ForgetPayloadError<Self::Error>>>;

    /// Locally forgets all payloads with corresponding ['AuthorisedEntry'] [included](https://willowprotocol.org/specs/grouping-entries/index.html#area_include) by a given [`AreaOfInterest`], returning a count of forgotten payloads. Payloads corresponding to entries *outside* of the given `area` param will be be prevented from being forgotten.
    ///
    /// If `protected` is `Some`, then all payloads corresponding to entries [included](https://willowprotocol.org/specs/grouping-entries/index.html#area_include) by that [`Area`] will be prevented from being forgotten, even though they are included by `area`.
    ///
    /// Forgetting is not the same as [pruning](https://willowprotocol.org/specs/data-model/index.html#prefix_pruning)! Subsequent joins with other [`Store`]s may bring the forgotten payloads back.
    fn forget_area_payloads(
        &self,
        area: &Area<MCL, MCC, MPL, S>,
        protected: Option<&Area<MCL, MCC, MPL, S>>,
    ) -> impl Future<Output = Result<usize, Self::Error>>;

    /// Forces persistence of all previous mutations
    fn flush(&self) -> impl Future<Output = Result<(), Self::Error>>;

    /// Returns a [`ufotofu::Producer`] of bytes for the payload corresponding to the given subspace id and path. If an `expected_digest` is supplied and the entry turns out to not have that digest, then this method does nothing and reports a `PayloadError::WrongEntry` error.
    fn payload(
        &self,
        subspace_id: &S,
        path: &Path<MCL, MCC, MPL>,
        expected_digest: Option<PD>,
    ) -> impl Future<
        Output = Result<
            Option<impl BulkProducer<Item = u8, Final = (), Error = Self::Error>>,
            PayloadError<Self::Error>,
        >,
    >;

    /// Returns a [`LengthyAuthorisedEntry`] with the given [`Path`] and [subspace](https://willowprotocol.org/specs/data-model/index.html#subspace) ID, if present.
    fn entry(
        &self,
        subspace_id: &S,
        path: &Path<MCL, MCC, MPL>,
        ignore: QueryIgnoreParams,
    ) -> impl Future<
        Output = Result<Option<LengthyAuthorisedEntry<MCL, MCC, MPL, N, S, PD, AT>>, Self::Error>,
    >;

    /// Queries which entries are [included](https://willowprotocol.org/specs/grouping-entries/index.html#area_include) by an [`Area`], returning a producer of [`LengthyAuthorisedEntry`] **produced in an arbitrary order decided by the store implementation**.
    fn query_area(
        &self,
        area: &Area<MCL, MCC, MPL, S>,
        ignore: QueryIgnoreParams,
    ) -> impl Future<
        Output = Result<
            impl Producer<Item = LengthyAuthorisedEntry<MCL, MCC, MPL, N, S, PD, AT>, Final = ()>,
            Self::Error,
        >,
    >;

    /// Subscribes to events concerning entries [included](https://willowprotocol.org/specs/grouping-entries/index.html#area_include) by an [`AreaOfInterest`], returning a producer of `StoreEvent`s which occurred since the moment of calling this function.
    fn subscribe_area(
        &self,
        area: &Area<MCL, MCC, MPL, S>,
        ignore: QueryIgnoreParams,
    ) -> impl Future<
        Output = impl Producer<
            Item = StoreEvent<MCL, MCC, MPL, N, S, PD, AT>,
            Final = (),
            Error = Self::Error,
        >,
    >;
}

///////////////////////////////
//// In-Memory Event Queue ////
///////////////////////////////

// What follows is one possible technique for implementing the event subscription service offered by stores. This technique maintains a queue of (relevant) store operations. Subscribers maintain an offset into this queue; producing events works by advancing through the queue, ignoring irrelevant operations, and emitting events whenever appropriate. The queue has a maximum capacity, if it is reached, but some subscriber has not yet processed the oldest operation, then either the queue blocks or the subscriber is removed.

// A more sophisticated implementation could go beyond a mere queue and remove operations that have been obsoleted by later operations. We don't do this here. A later implementation that stores the queue on persistent storage *must* implement such optimisations however, since "deleted" data must also disappear from the operations queue.

/// An operation, as stored in the operations queue. Note that there is no op corresponding to the `PruneAlert` event, since those are generated from insertion ops. Note also that we use LengthyAuthorisedEntries instead of merely AuthorisedEntries for EntryForgotten and PayloadForgotten. This is so that we can respect QueryIgnoreParams.
#[derive(Debug, Clone, PartialEq, Eq, PartialOrd, Ord, Hash)]
enum QueuedOp<const MCL: usize, const MCC: usize, const MPL: usize, N, S, PD, AT> {
    Insertion {
        entry: AuthorisedEntry<MCL, MCC, MPL, N, S, PD, AT>,
        origin: EntryOrigin,
    },
    Appended {
        lengthy_entry: LengthyAuthorisedEntry<MCL, MCC, MPL, N, S, PD, AT>,
    },
    EntryForgotten {
        entry: LengthyAuthorisedEntry<MCL, MCC, MPL, N, S, PD, AT>,
    },
    AreaForgotten {
        area: Area<MCL, MCC, MPL, S>,
        protected: Option<Area<MCL, MCC, MPL, S>>,
    },
    PayloadForgotten {
        entry: LengthyAuthorisedEntry<MCL, MCC, MPL, N, S, PD, AT>,
    },
    AreaPayloadsForgotten {
        area: Area<MCL, MCC, MPL, S>,
        protected: Option<Area<MCL, MCC, MPL, S>>,
    },
}

// The store maintains a queue of `QueuedOp`s. Subscribers must be able to track their offset into the queue. But since items may be popped off, absolute offsets into the queue would be cumbersome. Instead, ops are addressed by a successively incremented counter (i.e., they get numbered sequentially). The store only needs to store the total number of ops that ever got popped off the queue in order to convert these absolute, unique, sequential op ids into local offsets in its queue.

// The interesting part is how we organise our subscribers. Considerations:
//
// - we need to cheaply add and remove subscribers
// - we need to cheaply query for the (a) subscriber which has the (a) lowest op id (so that we know whether we can pop off old events or not)
// - we need to notify subscribers which reached the end of the queue when another op has been pushed
//
// We can elegantly satisfy these requirements by organising subscribers in a doubly-linked list which we keep sorted by the op id up to which the subscribers have processed the operations. But. Doubly-linked lists in rust (and in general, for that matter) are an absolute pain, because ownership and stuff. Read https://rust-unofficial.github.io/too-many-lists/ if you do not know what I am talking about.

// So instead of the theoretically really nice solution, we'll hack something together. We store the subscribers in a [slab](https://docs.rs/slab/latest/slab/). When needing to pop an op, we do not remove any subscribers, their next attempt to produce an event will simply yield the final item of the producer. Dropping the user-facing part of the subscription also removes the internal part. For notifying up-to-date subscribers of a new push, simply iterate through the full slab. For realistic numbers of subscribers, this is probably not only "efficient enough", but actually significantly more performant than a doubly-linked list.

#[derive(Debug)]
pub struct EventSystem<const MCL: usize, const MCC: usize, const MPL: usize, N, S, PD, AT, Err> {
    op_queue: VecDeque<QueuedOp<MCL, MCC, MPL, N, S, PD, AT>>,
    // A statically set limit on how many ops to buffer at most at the same time.
    max_queue_capacity: usize,
    /// Total number of ops that have been popped of the op_queue so far
    popped_count: u64,
    subscribers: Slab<InternalSubscriber<Err>>,
}

impl<const MCL: usize, const MCC: usize, const MPL: usize, N, S, PD, AT, Err>
    EventSystem<MCL, MCC, MPL, N, S, PD, AT, Err>
{
    /// Create a new subscription: setting up the internals, and returning the external part.
    pub fn add_subscription(
        this: Rc<RefCell<Self>>,
        area: Area<MCL, MCC, MPL, S>,
        ignore: QueryIgnoreParams,
    ) -> Subscriber<MCL, MCC, MPL, N, S, PD, AT, Err> {
        let cell = Rc::new(TakeCell::new());

        let internal = InternalSubscriber {
            next_op_id: cell.clone(),
        };
        let key = this.borrow_mut().subscribers.insert(internal);

        Subscriber {
            events: this,
            next_op_id: cell,
            slab_key: key,
            area,
            ignore,
            buffered_event: None,
        }
    }

    /// Call this inside your store impl after it has ingested an entry.
    pub async fn ingested_entry(
        &mut self,
        entry: AuthorisedEntry<MCL, MCC, MPL, N, S, PD, AT>,
        origin: EntryOrigin,
    ) {
        self.enqueue_op(QueuedOp::Insertion { entry, origin }).await
    }

    /// Call this inside your store impl after it has appended to a payload.
    pub async fn appended_payload(
        &mut self,
        lengthy_entry: LengthyAuthorisedEntry<MCL, MCC, MPL, N, S, PD, AT>,
    ) {
        self.enqueue_op(QueuedOp::Appended { lengthy_entry }).await
    }

    /// Call this inside your store impl after it has forgotten an entry.
    pub async fn forgot_entry(
        &mut self,
        entry: LengthyAuthorisedEntry<MCL, MCC, MPL, N, S, PD, AT>,
    ) {
        self.enqueue_op(QueuedOp::EntryForgotten { entry }).await
    }

    /// Call this inside your store impl after it has forgotten an area.
    pub async fn forgot_area(
        &mut self,
        area: Area<MCL, MCC, MPL, S>,
        protected: Option<Area<MCL, MCC, MPL, S>>,
    ) {
        self.enqueue_op(QueuedOp::AreaForgotten { area, protected })
            .await
    }

    /// Call this inside your store impl after it has forgotten a payload.
    pub async fn forgot_payload(
        &mut self,
        entry: LengthyAuthorisedEntry<MCL, MCC, MPL, N, S, PD, AT>,
    ) {
        self.enqueue_op(QueuedOp::PayloadForgotten { entry }).await
    }

    /// Call this inside your store impl after it has forgotten the payloads of an area.
    pub async fn forgot_area_payloads(
        &mut self,
        area: Area<MCL, MCC, MPL, S>,
        protected: Option<Area<MCL, MCC, MPL, S>>,
    ) {
        self.enqueue_op(QueuedOp::AreaPayloadsForgotten { area, protected })
            .await
    }

    // We enqueue an operation. If the max capacity of the queue is reached through that, we pop the oldest op (which might cause straggling subscribers to be cancelled the next time they try to produce an event). If any subscribers have been awaiting a new op, we notify them.
    async fn enqueue_op(&mut self, op: QueuedOp<MCL, MCC, MPL, N, S, PD, AT>) {
        self.op_queue.push_back(op);

        if self.op_queue.len() > self.max_queue_capacity {
            self.op_queue.pop_front();
        }

        for (_, sub) in self.subscribers.iter() {
            if sub.next_op_id.is_empty() {
                sub.next_op_id
                    .set(Ok(self.popped_count + (self.op_queue.len() as u64) - 1));
            }
        }
    }

    /// Given an op id, return the matching stored QueuedOp, or None if the id is too old (the corresponding op has already been popped).
    fn resolve_op_id(&self, id: u64) -> Option<&QueuedOp<MCL, MCC, MPL, N, S, PD, AT>> {
        match id.checked_sub(self.popped_count) {
            None => None,
            Some(index) => self.op_queue.get(index as usize),
        }
    }
}

/// The internal part of a subscriber.
#[derive(Debug)]
pub struct InternalSubscriber<Err> {
    // This allows the public endpoint to await new entries. Stores Ok(op_id) of the next op_id to retrieve, stores Err(err) to emit an error err, is empty while the subscriber is fully up to date.
    next_op_id: Rc<TakeCell<Result<u64, Err>>>,
}

/// The public-facing part of a subscriber (to be returned by Store::subscribe_area).
#[derive(Debug)]
pub struct Subscriber<const MCL: usize, const MCC: usize, const MPL: usize, N, S, PD, AT, Err> {
    events: Rc<RefCell<EventSystem<MCL, MCC, MPL, N, S, PD, AT, Err>>>,
    // Shared with InternalSubscriber.next_op_id.
    next_op_id: Rc<TakeCell<Result<u64, Err>>>,
    /// The key by which the internal subscriber part is stored in the EventSystem. Upon dropping, the Subscriber, the corresponding InternalSubscriber is removed from the slab.
    slab_key: usize,
    area: Area<MCL, MCC, MPL, S>,
    ignore: QueryIgnoreParams,
    /// Some store ops trigger *two* events. In those cases, the second event is stored here. Each call to `produce` checks for a buffered event first before continuing to process the op queue.
    buffered_event: Option<StoreEvent<MCL, MCC, MPL, N, S, PD, AT>>,
}

impl<const MCL: usize, const MCC: usize, const MPL: usize, N, S, PD, AT, Err> Drop
    for Subscriber<MCL, MCC, MPL, N, S, PD, AT, Err>
{
    fn drop(&mut self) {
        self.events.borrow_mut().subscribers.remove(self.slab_key);
    }
}

impl<const MCL: usize, const MCC: usize, const MPL: usize, N, S, PD, AT, Err> Producer
    for Subscriber<MCL, MCC, MPL, N, S, PD, AT, Err>
where
    N: Clone,
    S: PartialEq + Clone,
    PD: Clone,
    AT: Clone,
{
    type Item = StoreEvent<MCL, MCC, MPL, N, S, PD, AT>;

    type Final = ();

    type Error = Err;

    async fn produce(&mut self) -> Result<Either<Self::Item, Self::Final>, Self::Error> {
        if let Some(buffered) = self.buffered_event.take() {
            return Ok(Left(buffered));
        }

        // We loop and skip over events that we ignore.
        // We exit the loop when no more events are available or upon hitting an event we do not ignore.
        loop {
            match self.next_op_id.take().await {
                Err(err) => return Err(err),
                Ok(op_id) => {
                    match self.events.borrow().resolve_op_id(op_id) {
                        None => {
                            // We lag too far behind.
                            return Ok(Right(()));
                        }
                        Some(op) => {
                            // Advance the op_id.
                            if op_id + 1
                                == self.events.borrow().popped_count
                                    + (self.events.borrow().op_queue.len() as u64)
                            {
                                // reached the end of the op queue. Do nothing, the next event insertion will fill self.next_op_id
                            } else {
                                self.next_op_id.set(Ok(op_id + 1));
                            }

                            match op {
                                QueuedOp::Appended { lengthy_entry } => {
                                    if !self.area.includes_entry(lengthy_entry.entry().entry())
                                        || self
                                            .ignore
                                            .ignores_lengthy_authorised_entry(lengthy_entry)
                                    {
                                        continue;
                                    }

                                    if self.ignore.ignore_incomplete_payloads {
                                        // If the entry was ignored due to an incomplete payload, we buffer the append event and emit an insertion event first.
                                        self.buffered_event =
                                            Some(StoreEvent::Appended(lengthy_entry.clone()));

                                        return Ok(Left(StoreEvent::Ingested {
                                            entry: lengthy_entry.entry().clone(),
                                            origin: EntryOrigin::Local,
                                        }));
                                    } else {
                                        // Otherwise, emit the Appended event directly.
                                        return Ok(Left(StoreEvent::Appended(
                                            lengthy_entry.clone(),
                                        )));
                                    }
                                }
                                QueuedOp::AreaForgotten { area, protected } => {
                                    if area.intersection(&self.area).is_some() {
                                        if let Some(prot) = protected {
                                            if prot.includes_area(&self.area) {
                                                // continue with area, since the subscribed area is fully protected
                                                continue;
                                            }
                                        }

                                        return Ok(Left(StoreEvent::AreaForgotten {
                                            area: area.clone(),
                                            protected: protected.clone(),
                                        }));
                                    } else {
                                        // no-op, continue with next event
                                    }
                                }
                                QueuedOp::AreaPayloadsForgotten { area, protected } => {
                                    if area.intersection(&self.area).is_some() {
                                        if let Some(prot) = protected {
                                            if prot.includes_area(&self.area) {
                                                // continue with area, since the subscribed area is fully protected
                                                continue;
                                            }
                                        }

                                        return Ok(Left(StoreEvent::AreaPayloadsForgotten {
                                            area: area.clone(),
                                            protected: protected.clone(),
                                        }));
                                    } else {
                                        // no-op, continue with next event
                                    }
                                }
                                QueuedOp::EntryForgotten { entry } => {
                                    if self.area.includes_entry(entry.entry().entry())
                                        && !self.ignore.ignores_lengthy_authorised_entry(entry)
                                    {
                                        return Ok(Left(StoreEvent::EntryForgotten {
                                            entry: entry.entry().clone(),
                                        }));
                                    } else {
                                        // no-op, continue with next event
                                    }
                                }

                                QueuedOp::Insertion { entry, origin } => {
                                    // Is the entry in the subscribed-to area?
                                    if self.area.includes_entry(entry.entry()) {
                                        if self.ignore.ignores_fresh_entry(entry.entry()) {
                                            return Ok(Left(StoreEvent::PruneAlert {
                                                cause: entry.clone(),
                                            }));
                                        } else {
                                            // Insertion is not ignored.
                                            // Buffer the actual insertion event, then emit the prune alert.
                                            self.buffered_event = Some(StoreEvent::Ingested {
                                                entry: entry.clone(),
                                                origin: *origin,
                                            });

                                            return Ok(Left(StoreEvent::PruneAlert {
                                                cause: entry.clone(),
                                            }));
                                        }
                                    } else if self.area.could_be_pruned_by(entry.entry()) {
                                        // Insertion outside area but might still prune something inside the area.
                                        return Ok(Left(StoreEvent::PruneAlert {
                                            cause: entry.clone(),
                                        }));
                                    } else {
                                        // no-op, insertion does not affect the area, continue with next event
                                    }
                                }

                                QueuedOp::PayloadForgotten { entry } => {
                                    if self.area.includes_entry(entry.entry().entry())
                                        && !self.ignore.ignores_lengthy_authorised_entry(entry)
                                    {
                                        return Ok(Left(StoreEvent::PayloadForgotten(
                                            entry.entry().clone(),
                                        )));
                                    } else {
                                        // no-op, continue with next event
                                    }
                                }
                            }
                        }
                    }
                }
            }
        }
    }
}<|MERGE_RESOLUTION|>--- conflicted
+++ resolved
@@ -7,18 +7,12 @@
     rc::Rc,
 };
 
-<<<<<<< HEAD
-use ufotofu::{BulkProducer, Producer};
-
-use crate::{entry::AuthorisedEntry, grouping::Area, LengthyAuthorisedEntry, Path};
-=======
 use either::Either::{self, Left, Right};
 use slab::Slab;
 use ufotofu::{BulkConsumer, BulkProducer, Producer};
 use wb_async_utils::TakeCell;
 
 use crate::{entry::AuthorisedEntry, grouping::Area, Entry, LengthyAuthorisedEntry, Path};
->>>>>>> b307ab64
 
 /// Returned when an entry could be ingested into a [`Store`].
 #[derive(Debug, Clone, PartialEq, Eq, PartialOrd, Ord, Hash)]
