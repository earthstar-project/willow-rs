--- conflicted
+++ resolved
@@ -67,21 +67,12 @@
     }
 }
 
-<<<<<<< HEAD
-impl<N, S, P, PD> Encodable for Entry<N, S, P, PD>
+impl<const MCL: usize, const MCC: usize, const MPL: usize, N, S, PD> Encodable
+    for Entry<MCL, MCC, MPL, N, S, PD>
 where
     N: NamespaceId + Encodable,
     S: SubspaceId + Encodable,
-    P: Path + Encodable,
     PD: PayloadDigest + Encodable,
-=======
-impl<const MCL: usize, const MCC: usize, const MPL: usize, N, S, PD> Encoder
-    for Entry<MCL, MCC, MPL, N, S, PD>
-where
-    N: NamespaceId + Encoder,
-    S: SubspaceId + Encoder,
-    PD: PayloadDigest + Encoder,
->>>>>>> 4f967baa
 {
     async fn encode<C>(&self, consumer: &mut C) -> Result<(), EncodingConsumerError<<C>::Error>>
     where
@@ -100,22 +91,12 @@
     }
 }
 
-<<<<<<< HEAD
-impl<N, S, P, PD> Decodable for Entry<N, S, P, PD>
+impl<const MCL: usize, const MCC: usize, const MPL: usize, N, S, PD> Decodable
+    for Entry<MCL, MCC, MPL, N, S, PD>
 where
     N: NamespaceId + Decodable,
     S: SubspaceId + Decodable,
-    P: Path + Decodable,
     PD: PayloadDigest + Decodable,
-=======
-impl<const MCL: usize, const MCC: usize, const MPL: usize, N, S, PD> Decoder
-    for Entry<MCL, MCC, MPL, N, S, PD>
-where
-    N: NamespaceId + Decoder,
-    S: SubspaceId + Decoder,
-
-    PD: PayloadDigest + Decoder,
->>>>>>> 4f967baa
 {
     async fn decode<Prod>(producer: &mut Prod) -> Result<Self, DecodeError<Prod::Error>>
     where
