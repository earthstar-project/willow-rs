use core::mem::size_of;

use super::Component;

/// The way we represent a path as a contiguous slice of bytes in memory.
///
/// - First, a usize that gives the total number of path components.
/// - Second, that many usizes, where the i-th one gives the sum of the lengths of the first i components.
/// - Third, the concatenation of all components.
///
/// Note that these are not guaranteed to fulfil alignment requirements of usize, so we need to be careful in how we access these.
/// Always use the methods on this struct for that reason.
///
/// This is a struct only for namespacing, everything operates on `&[u8]`s.
pub(crate) struct Representation;

impl Representation {
    /// Gets the number of components.
    pub fn component_count(buf: &[u8]) -> usize {
        Self::usize_at_offset(buf, 0)
    }

    /// Gets the total length of the path in bytes, but only considering its `component_count` many first components.
    pub fn total_length(buf: &[u8], component_count: usize) -> usize {
        match component_count.checked_sub(1) {
            None => 0,
            Some(i) => Self::sum_of_lengths_for_component(buf, i),
        }
    }

<<<<<<< HEAD
    // /// Gets the length of the i`-th component.
    // ///
    // /// Panics if `i` is outside the slice.
    // pub fn component_len(buf: &[u8], i: usize) -> usize {
    //     if i == 0 {
    //         Self::sum_of_lengths_for_component(buf, i)
    //     } else {
    //         Self::sum_of_lengths_for_component(buf, i)
    //             - Self::sum_of_lengths_for_component(buf, i - 1)
    //     }
    // }
=======
    #[allow(dead_code)] // Because this will come in handy one day.
    /// Gets the length of the i`-th component.
    ///
    /// Panics if `i` is outside the slice.
    pub fn component_len(buf: &[u8], i: usize) -> usize {
        if i == 0 {
            Self::sum_of_lengths_for_component(buf, i)
        } else {
            Self::sum_of_lengths_for_component(buf, i)
                - Self::sum_of_lengths_for_component(buf, i - 1)
        }
    }
>>>>>>> cd906d9c

    /// Gets the `i`-th component.
    ///
    /// Panics if `i` is outside the slice.
    pub fn component<const MCL: usize>(buf: &[u8], i: usize) -> Component<MCL> {
        let start = Self::start_offset_of_component(buf, i);
        let end = Self::end_offset_of_component(buf, i);
        Component::new(&buf[start..end]).unwrap()
    }

    /// Gets the sum of the lengths of the first `i` components.
    ///
    /// Panics if `i` is outside the slice.
    pub fn sum_of_lengths_for_component(buf: &[u8], i: usize) -> usize {
        let start_offset_in_bytes = Self::start_offset_of_sum_of_lengths_for_component(i);
        Self::usize_at_offset(buf, start_offset_in_bytes)
    }

    /// Gets how many bytes are required for a path representation of a given `total_length` and `component_count`.
    pub fn allocation_size(total_length: usize, component_count: usize) -> usize {
        total_length + ((component_count + 1) * size_of::<usize>())
    }

    /// Gets the offset in bytes where the accumulated sum of lengths of the first `i` components is stored.
    pub fn start_offset_of_sum_of_lengths_for_component(i: usize) -> usize {
        // First usize is the number of components, then the i usizes storing the lengths; hence at i + 1.
        size_of::<usize>() * (i + 1)
    }

    /// Gets the offset in bytes at which the `i`-th component starts. Panics if `i` is outside the slice.
    pub fn start_offset_of_component(buf: &[u8], i: usize) -> usize {
        let metadata_length = (Self::component_count(buf) + 1) * size_of::<usize>();
        if i == 0 {
            metadata_length
        } else {
            Self::sum_of_lengths_for_component(buf, i - 1) // Length of everything up until the previous component.
            + metadata_length
        }
    }

    /// Gets the offset in bytes at which the `i`-th component ends (exclusive). Panics if `i` is outside the slice.
    pub fn end_offset_of_component(buf: &[u8], i: usize) -> usize {
        let metadata_length = (Self::component_count(buf) + 1) * size_of::<usize>();
        Self::sum_of_lengths_for_component(buf, i) + metadata_length
    }

    fn usize_at_offset(buf: &[u8], offset_in_bytes: usize) -> usize {
        let end = offset_in_bytes + size_of::<usize>();

        // We cannot interpret the memory in the slice as a usize directly, because the alignment might not match.
        // So we first copy the bytes onto the heap, then construct a usize from it.
        let mut usize_bytes = [0u8; size_of::<usize>()];

        if buf.len() < end {
            panic!();
        } else {
            usize_bytes.copy_from_slice(&buf[offset_in_bytes..end]);
            usize::from_ne_bytes(usize_bytes)
        }
    }
}<|MERGE_RESOLUTION|>--- conflicted
+++ resolved
@@ -28,19 +28,6 @@
         }
     }
 
-<<<<<<< HEAD
-    // /// Gets the length of the i`-th component.
-    // ///
-    // /// Panics if `i` is outside the slice.
-    // pub fn component_len(buf: &[u8], i: usize) -> usize {
-    //     if i == 0 {
-    //         Self::sum_of_lengths_for_component(buf, i)
-    //     } else {
-    //         Self::sum_of_lengths_for_component(buf, i)
-    //             - Self::sum_of_lengths_for_component(buf, i - 1)
-    //     }
-    // }
-=======
     #[allow(dead_code)] // Because this will come in handy one day.
     /// Gets the length of the i`-th component.
     ///
@@ -53,7 +40,6 @@
                 - Self::sum_of_lengths_for_component(buf, i - 1)
         }
     }
->>>>>>> cd906d9c
 
     /// Gets the `i`-th component.
     ///
