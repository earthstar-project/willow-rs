use core::mem::size_of;

use super::Component;

/// The way we represent a path as a contiguous slice of bytes in memory.
///
/// - First, a usize that gives the total number of path components.
/// - Second, that many usizes, where the i-th one gives the sum of the lengths of the first i components.
/// - Third, the concatenation of all components.
///
/// Note that these are not guaranteed to fulfil alignment requirements of usize, so we need to be careful in how we access these.
/// Always use the methods on this struct for that reason.
///
/// This is a struct only for namespacing, everything operates on `&[u8]`s.
pub(crate) struct Representation;

impl Representation {
    /// Gets the number of components.
    pub fn component_count(buf: &[u8]) -> usize {
        Self::usize_at_offset(buf, 0)
    }

    /// Gets the total length of the path in bytes, but only considering its `component_count` many first components.
    pub fn total_length(buf: &[u8], component_count: usize) -> usize {
        match component_count.checked_sub(1) {
            None => 0,
            Some(i) => Self::sum_of_lengths_for_component(buf, i),
        }
    }

    #[allow(dead_code)] // Because this will come in handy one day.
    /// Gets the length of the i`-th component.
    ///
    /// Panics if `i` is outside the slice.
    pub fn component_len(buf: &[u8], i: usize) -> usize {
        if i == 0 {
            Self::sum_of_lengths_for_component(buf, i)
        } else {
            Self::sum_of_lengths_for_component(buf, i)
                - Self::sum_of_lengths_for_component(buf, i - 1)
        }
    }

    /// Gets the `i`-th component.
    ///
    /// Panics if `i` is outside the slice.
<<<<<<< HEAD
    pub fn component<const MCL: usize>(buf: &[u8], i: usize) -> Component<'_, MCL> {
=======
    pub fn component<const MCL: usize>(buf: &'_ [u8], i: usize) -> Component<'_, MCL> {
>>>>>>> 550ad487
        let start = Self::start_offset_of_component(buf, i);
        let end = Self::end_offset_of_component(buf, i);
        Component::new(&buf[start..end]).unwrap()
    }

    /// Gets the sum of the lengths of the first `i` components.
    ///
    /// Panics if `i` is outside the slice.
    pub fn sum_of_lengths_for_component(buf: &[u8], i: usize) -> usize {
        let start_offset_in_bytes = Self::start_offset_of_sum_of_lengths_for_component(i);
        Self::usize_at_offset(buf, start_offset_in_bytes)
    }

    /// Gets how many bytes are required for a path representation of a given `total_length` and `component_count`.
    pub fn allocation_size(total_length: usize, component_count: usize) -> usize {
        total_length + ((component_count + 1) * size_of::<usize>())
    }

    /// Gets the offset in bytes where the accumulated sum of lengths of the first `i` components is stored.
    pub fn start_offset_of_sum_of_lengths_for_component(i: usize) -> usize {
        // First usize is the number of components, then the i usizes storing the lengths; hence at i + 1.
        size_of::<usize>() * (i + 1)
    }

    /// Gets the offset in bytes at which the `i`-th component starts. Panics if `i` is outside the slice.
    pub fn start_offset_of_component(buf: &[u8], i: usize) -> usize {
        let metadata_length = (Self::component_count(buf) + 1) * size_of::<usize>();
        if i == 0 {
            metadata_length
        } else {
            Self::sum_of_lengths_for_component(buf, i - 1) // Length of everything up until the previous component.
            + metadata_length
        }
    }

    /// Gets the offset in bytes at which the `i`-th component ends (exclusive). Panics if `i` is outside the slice.
    pub fn end_offset_of_component(buf: &[u8], i: usize) -> usize {
        let metadata_length = (Self::component_count(buf) + 1) * size_of::<usize>();
        Self::sum_of_lengths_for_component(buf, i) + metadata_length
    }

    fn usize_at_offset(buf: &[u8], offset_in_bytes: usize) -> usize {
        let end = offset_in_bytes + size_of::<usize>();

        // We cannot interpret the memory in the slice as a usize directly, because the alignment might not match.
        // So we first copy the bytes onto the heap, then construct a usize from it.
        let mut usize_bytes = [0u8; size_of::<usize>()];

        if buf.len() < end {
            panic!();
        } else {
            usize_bytes.copy_from_slice(&buf[offset_in_bytes..end]);
            usize::from_ne_bytes(usize_bytes)
        }
    }
}<|MERGE_RESOLUTION|>--- conflicted
+++ resolved
@@ -44,11 +44,7 @@
     /// Gets the `i`-th component.
     ///
     /// Panics if `i` is outside the slice.
-<<<<<<< HEAD
-    pub fn component<const MCL: usize>(buf: &[u8], i: usize) -> Component<'_, MCL> {
-=======
     pub fn component<const MCL: usize>(buf: &'_ [u8], i: usize) -> Component<'_, MCL> {
->>>>>>> 550ad487
         let start = Self::start_offset_of_component(buf, i);
         let end = Self::end_offset_of_component(buf, i);
         Component::new(&buf[start..end]).unwrap()
