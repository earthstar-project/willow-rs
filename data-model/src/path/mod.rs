#[cfg(feature = "dev")]
use arbitrary::{size_hint::and_all, Arbitrary, Error as ArbitraryError, Unstructured};
use ufotofu_codec::Blame;

// The `Path` struct is tested in `fuzz/path.rs`, `fuzz/path2.rs`, `fuzz/path3.rs`, `fuzz/path3.rs` by comparing against a non-optimised reference implementation.
// Further, the `successor` and `greater_but_not_prefixed` methods of that reference implementation are tested in `fuzz/path_successor.rs` and friends, and `fuzz/path_successor_of_prefix.rs` and friends.

use core::convert::AsRef;
use core::fmt::Debug;
use core::hash::Hash;
use std::mem::size_of;

use bytes::{BufMut, Bytes, BytesMut};

mod builder;
pub use builder::PathBuilder;

mod representation;
use representation::Representation;

mod component;
pub use component::*;

mod codec; // Nothing to import, the file only provides trait implementations.
pub use codec::{
    decode_path_extends_path, decode_path_extends_path_canonic, encode_path_extends_path,
    path_extends_path_encoding_len,
};

use crate::grouping::{Range, RangeEnd};

#[derive(Debug, Clone, Copy, PartialEq, Eq, PartialOrd, Ord)]
/// An error arising from trying to construct a invalid [`Path`] from valid components.
pub enum InvalidPathError {
    /// The path's total length in bytes is too large.
    PathTooLong,
    /// The path has too many components.
    TooManyComponents,
}

impl core::fmt::Display for InvalidPathError {
    fn fmt(&self, f: &mut std::fmt::Formatter<'_>) -> std::fmt::Result {
        match self {
            InvalidPathError::PathTooLong => {
                write!(
                    f,
                    "Total length of a path in bytes exceeded the maximum path length"
                )
            }
            InvalidPathError::TooManyComponents => {
                write!(
                    f,
                    "Number of components of a path exceeded the maximum component count"
                )
            }
        }
    }
}

impl std::error::Error for InvalidPathError {}

impl From<InvalidPathError> for Blame {
    fn from(_value: InvalidPathError) -> Self {
        Blame::TheirFault
    }
}

/// Raised upon failing to construct a [`Path`] from bytes that each may or may not exceeded the maximum component length.
#[derive(Debug, Clone)]
pub enum PathConstructionError {
    InvalidPath(InvalidPathError),
    ComponentTooLongError,
}

impl std::error::Error for PathConstructionError {}
impl std::fmt::Display for PathConstructionError {
    fn fmt(&self, f: &mut std::fmt::Formatter<'_>) -> std::fmt::Result {
        match self {
            PathConstructionError::InvalidPath(invalid_path_error) => {
                std::fmt::Display::fmt(invalid_path_error, f)
            }
            PathConstructionError::ComponentTooLongError => {
                write!(
                    f,
                    "Length of a path component in bytes exceeded the maximum component length"
                )
            }
        }
    }
}

impl From<InvalidPathError> for PathConstructionError {
    fn from(value: InvalidPathError) -> Self {
        Self::InvalidPath(value)
    }
}

/// An immutable Willow [path](https://willowprotocol.org/specs/data-model/index.html#Path). Thread-safe, cheap to clone, cheap to take prefixes of, expensive to append to (linear time complexity).
///
/// Enforces that each component has a length of at most `MCL` ([**m**ax\_**c**omponent\_**l**ength](https://willowprotocol.org/specs/data-model/index.html#max_component_length)), that each path has at most `MCC` ([**m**ax\_**c**omponent\_**c**count](https://willowprotocol.org/specs/data-model/index.html#max_component_count)) components, and that the total size in bytes of all components is at most `MPL` ([**m**ax\_**p**ath\_**l**ength](https://willowprotocol.org/specs/data-model/index.html#max_path_length)).
#[derive(Clone)]
pub struct Path<const MCL: usize, const MCC: usize, const MPL: usize> {
    /// The data of the underlying path.
    data: Bytes,
    /// Number of components of the `data` to consider for this particular path (starting from the first component). Must be less than or equal to the total number of components.
    /// This field enables cheap prefix creation by cloning the heap data (which is reference counted) and adjusting the `component_count`.
    component_count: usize,
}

impl<const MCL: usize, const MCC: usize, const MPL: usize> Path<MCL, MCC, MPL> {
    /// Returns an empty path, i.e., a path of zero components.
    ///
    /// #### Complexity
    ///
    /// Runs in `O(1)`, performs no allocations.
    pub fn new_empty() -> Self {
        PathBuilder::new(0, 0)
            .expect("The empty path is legal for every choice of of MCL, MCC, and MPL.")
            .build()
    }

    /// Creates a singleton path, i.e., a path of exactly one component.
    ///
    /// Copies the bytes of the component into an owned allocation on the heap.
    ///
    /// #### Complexity
    ///
    /// Runs in `O(n)`, where `n` is the length of the component. Performs a single allocation of `O(n)` bytes.
    pub fn new_singleton(comp: Component<MCL>) -> Result<Self, InvalidPathError> {
        let mut builder = PathBuilder::new(comp.len(), 1)?;
        builder.append_component(comp);
        Ok(builder.build())
    }

    pub fn new_max() -> Self {
        let max_comp_bytes = [255; MCL];

        let mut num_comps = if MCL == 0 {
            MCC
        } else {
            core::cmp::min(MCC, MPL.div_ceil(MCL))
        };
        let mut path_builder = PathBuilder::new(MPL, MCC).unwrap();

        let mut len_so_far = 0;

        for _ in 0..num_comps {
            let comp_len = core::cmp::min(MCL, MPL - len_so_far);
            let component = unsafe { Component::new_unchecked(&max_comp_bytes[..comp_len]) };
            path_builder.append_component(component);

            len_so_far += comp_len;
        }

        while num_comps < MCC {
            path_builder.append_component(Component::new_empty());
            num_comps += 1;
        }

        path_builder.build()
    }

    /// Creates a path of known total length from an [`ExactSizeIterator`] of components.
    ///
    /// Copies the bytes of the components into an owned allocation on the heap.
    ///
    /// Panics if the claimed `total_length` does not match the sum of the lengths of all the components.
    ///
    /// #### Complexity
    ///
    /// Runs in `O(n + m)`, where `n` is the total length of the path in bytes, and `m` is the number of components. Performs a single allocation of `O(n + m)` bytes.
    pub fn new_from_iter<'a, I>(total_length: usize, iter: &mut I) -> Result<Self, InvalidPathError>
    where
        I: ExactSizeIterator<Item = Component<'a, MCL>>,
    {
        let mut builder = PathBuilder::new(total_length, iter.len())?;

        for component in iter {
            builder.append_component(component);
        }

        Ok(builder.build())
    }

    /// Creates a path from a slice of components.
    ///
    /// Copies the bytes of the components into an owned allocation on the heap.
    ///
    /// #### Complexity
    ///
    /// Runs in `O(n + m)`, where `n` is the total length of the path in bytes, and `m` is the number of components. Performs a single allocation of `O(n + m)` bytes.
    pub fn new_from_slice(components: &[Component<MCL>]) -> Result<Self, InvalidPathError> {
        let mut total_length = 0;
        for comp in components {
            total_length += comp.len();
        }

        Self::new_from_iter(total_length, &mut components.iter().copied())
    }

    /// Creates a new path by appending a component to this one.
    ///
    /// Creates a fully separate copy of the new data on the heap; this function is not more efficient than constructing the new path from scratch.
    ///
    /// #### Complexity
    ///
    /// Runs in `O(n + m)`, where `n` is the total length of the path in bytes, and `m` is the number of components. Performs a single allocation of `O(n + m)` bytes.
    pub fn append(&self, comp: Component<MCL>) -> Result<Self, InvalidPathError> {
        let mut builder =
            PathBuilder::new(self.path_length() + comp.len(), self.component_count() + 1)?;

        for component in self.components() {
            builder.append_component(component);
        }
        builder.append_component(comp);

        Ok(builder.build())
    }

    /// Creates a new path by appending a slice of components to this one.
    ///
    /// Creates a fully separate copy of the new data on the heap; this function is not more efficient than constructing the new path from scratch.
    ///
    /// #### Complexity
    ///
    /// Runs in `O(n + m)`, where `n` is the total length of the path in bytes, and `m` is the number of components. Performs a single allocation of `O(n + m)` bytes.
    pub fn append_slice(&self, components: &[Component<MCL>]) -> Result<Self, InvalidPathError> {
        let mut total_length = self.path_length();
        for comp in components {
            total_length += comp.len();
        }

        let mut builder = PathBuilder::new_from_prefix(
            total_length,
            self.component_count() + components.len(),
            self,
            self.component_count(),
        )?;

        for additional_component in components {
            builder.append_component(*additional_component);
        }

        Ok(builder.build())
    }

    /// Returns the number of components in this path.
    ///
    /// Guaranteed to be at most `MCC`.
    ///
    /// #### Complexity
    ///
    /// Runs in `O(1)`, performs no allocations.
    pub fn component_count(&self) -> usize {
        self.component_count
    }

    /// Returns whether this path has zero components.
    ///
    /// #### Complexity
    ///
    /// Runs in `O(1)`, performs no allocations.
    pub fn is_empty(&self) -> bool {
        self.component_count() == 0
    }

    /// Returns the sum of the lengths of all components in this path.
    ///
    /// Guaranteed to be at most `MCC`.
    ///
    /// #### Complexity
    ///
    /// Runs in `O(1)`, performs no allocations.
    pub fn path_length(&self) -> usize {
        self.path_length_of_prefix(self.component_count())
    }

    /// Returns the `i`-th [`Component`] of this path.
    ///
    /// #### Complexity
    ///
    /// Runs in `O(1)`, performs no allocations.
<<<<<<< HEAD
    pub fn component(&self, i: usize) -> Option<Component<'_, MCL>> {
=======
    pub fn component(&'_ self, i: usize) -> Option<Component<'_, MCL>> {
>>>>>>> 550ad487
        if i < self.component_count {
            Some(Representation::component(&self.data, i))
        } else {
            None
        }
    }

    /// Returns an owned handle to the `i`-th [`Component`] of this path.
    ///
    /// #### Complexity
    ///
    /// Runs in `O(1)`, performs no allocations.
    pub fn owned_component(&self, i: usize) -> Option<OwnedComponent<MCL>> {
        if i < self.component_count {
            let start = Representation::start_offset_of_component(&self.data, i);
            let end = Representation::end_offset_of_component(&self.data, i);
            Some(OwnedComponent(self.data.slice(start..end)))
        } else {
            None
        }
    }

    /// Creates an iterator over the components of this path.
    ///
    /// Stepping the iterator takes `O(1)` time and performs no memory allocations.
    ///
    /// #### Complexity
    ///
    /// Runs in `O(1)`, performs no allocations.
    pub fn components(
<<<<<<< HEAD
        &self,
=======
        &'_ self,
>>>>>>> 550ad487
    ) -> impl DoubleEndedIterator<Item = Component<'_, MCL>> + ExactSizeIterator<Item = Component<'_, MCL>>
    {
        self.suffix_components(0)
    }

    /// Creates an iterator over the components of this path, starting at the `i`-th component. If `i` is greater than or equal to the number of components, the iterator yields zero items.
    ///
    /// Stepping the iterator takes `O(1)` time and performs no memory allocations.
    ///
    /// #### Complexity
    ///
    /// Runs in `O(1)`, performs no allocations.
    pub fn suffix_components(
        &'_ self,
        i: usize,
    ) -> impl DoubleEndedIterator<Item = Component<'_, MCL>> + ExactSizeIterator<Item = Component<'_, MCL>>
    {
        (i..self.component_count()).map(|i| {
            self.component(i).unwrap() // Only `None` if `i >= self.component_count()`
        })
    }

    /// Creates an iterator over owned handles to the components of this path.
    ///
    /// Stepping the iterator takes `O(1)` time and performs no memory allocations.
    ///
    /// #### Complexity
    ///
    /// Runs in `O(1)`, performs no allocations.
    pub fn owned_components(
        &self,
    ) -> impl DoubleEndedIterator<Item = OwnedComponent<MCL>>
           + ExactSizeIterator<Item = OwnedComponent<MCL>>
           + '_ {
        self.suffix_owned_components(0)
    }

    /// Creates an iterator over owned handles to the components of this path, starting at the `i`-th component. If `i` is greater than or equal to the number of components, the iterator yields zero items.
    ///
    /// Stepping the iterator takes `O(1)` time and performs no memory allocations.
    ///
    /// #### Complexity
    ///
    /// Runs in `O(1)`, performs no allocations.
    pub fn suffix_owned_components(
        &self,
        i: usize,
    ) -> impl DoubleEndedIterator<Item = OwnedComponent<MCL>>
           + ExactSizeIterator<Item = OwnedComponent<MCL>>
           + '_ {
        (i..self.component_count()).map(|i| {
            self.owned_component(i).unwrap() // Only `None` if `i >= self.component_count()`
        })
    }

    /// Creates a new path that consists of the first `component_count` components. More efficient than creating a new [`Path`] from scratch.
    ///
    /// Returns `None` if `component_count` is greater than `self.get_component_count()`.
    ///
    /// #### Complexity
    ///
    /// Runs in `O(1)`, performs no allocations.
    pub fn create_prefix(&self, component_count: usize) -> Option<Self> {
        if component_count > self.component_count() {
            None
        } else {
            Some(unsafe { self.create_prefix_unchecked(component_count) })
        }
    }

    /// Creates a new path that consists of the first `component_count` components. More efficient than creating a new [`Path`] from scratch.
    ///
    /// #### Safety
    ///
    /// Undefined behaviour if `component_count` is greater than `self.component_count()`. May manifest directly, or at any later
    /// function invocation that operates on the resulting [`Path`].
    ///
    /// #### Complexity
    ///
    /// Runs in `O(1)`, performs no allocations.
    pub unsafe fn create_prefix_unchecked(&self, component_count: usize) -> Self {
        Self {
            data: self.data.clone(),
            component_count,
        }
    }

    /// Returns the sum of the lengths of the first `component_count` components in this path. More efficient than `path.create_prefix(component_count).path_length()`.
    ///
    /// Guaranteed to be at most `MCC`.
    ///
    /// #### Complexity
    ///
    /// Runs in `O(1)`, performs no allocations.
    pub fn path_length_of_prefix(&self, component_count: usize) -> usize {
        Representation::total_length(&self.data, component_count)
    }

    /// Creates an iterator over all prefixes of this path (including the empty path and the path itself).
    ///
    /// Stepping the iterator takes `O(1)` time and performs no memory allocations.
    ///
    /// #### Complexity
    ///
    /// Runs in `O(1)`, performs no allocations.
    pub fn all_prefixes(&self) -> impl DoubleEndedIterator<Item = Self> + '_ {
        (0..=self.component_count()).map(|i| {
            unsafe {
                self.create_prefix_unchecked(i) // safe to call for i <= self.component_count()
            }
        })
    }

    /// Tests whether this path is a prefix of the given path.
    /// Paths are always a prefix of themselves, and the empty path is a prefix of every path.
    ///
    /// #### Complexity
    ///
    /// Runs in `O(n + m)`, where `n` is the total length of the longer path in bytes, and `m` is the greatest number of components. Performs a single allocation of `O(n + m)` bytes.
    pub fn is_prefix_of(&self, other: &Self) -> bool {
        for (comp_a, comp_b) in self.components().zip(other.components()) {
            if comp_a != comp_b {
                return false;
            }
        }

        self.component_count() <= other.component_count()
    }

    /// Tests whether this path is prefixed by the given path.
    /// Paths are always a prefix of themselves.
    ///
    /// #### Complexity
    ///
    /// Runs in `O(n + m)`, where `n` is the total length of the longer path in bytes, and `m` is the greatest number of components. Performs a single allocation of `O(n + m)` bytes.
    pub fn is_prefixed_by(&self, other: &Self) -> bool {
        other.is_prefix_of(self)
    }

    /// Tests whether this path is _related_ to the given path, that is, whether either one is a prefix of the other.
    ///
    /// #### Complexity
    ///
    /// Runs in `O(n + m)`, where `n` is the total length of the longer path in bytes, and `m` is the greatest number of components. Performs a single allocation of `O(n + m)` bytes.
    pub fn is_related(&self, other: &Self) -> bool {
        self.is_prefix_of(other) || self.is_prefixed_by(other)
    }

    /// Returns the longest common prefix of this path and the given path.
    ///
    /// #### Complexity
    ///
    /// Runs in `O(n + m)`, where `n` is the total length of the shorter of the two paths, and `m` is the lesser number of components. Performs a single allocation of `O(n + m)` bytes to create the return value.
    pub fn longest_common_prefix(&self, other: &Self) -> Self {
        let mut lcp_len = 0;

        for (comp_a, comp_b) in self.components().zip(other.components()) {
            if comp_a != comp_b {
                break;
            }

            lcp_len += 1
        }

        self.create_prefix(lcp_len).unwrap() // zip ensures that lcp_len <= self.component_count()
    }

    /// Returns the least path which is strictly greater than `self`, or return `None` if `self` is the greatest possible path.
    ///
    /// #### Complexity
    ///
    /// Runs in `O(n + m)`, where `n` is the total length of the path in bytes, and `m` is the number of components. Performs a single allocation of `O(n + m)` bytes.
    pub fn successor(&self) -> Option<Self> {
        // If it is possible to append an empty component, then doing so yields the successor.
        if let Ok(path) = self.append(Component::new_empty()) {
            return Some(path);
        }

        // Otherwise, we try incrementing the final component. If that fails,
        // we try to increment the second-to-final component, and so on.
        // All components that come after the incremented component are discarded.
        // If *no* component can be incremented, `self` is the maximal path and we return `None`.

        for (i, component) in self.components().enumerate().rev() {
            // It would be nice to call a `try_increment_component` function, but in order to avoid
            // memory allocations, we write some lower-level but more efficient code.

            // If it is possible to append a zero byte to a component, then doing so yields its successor.
            if component.len() < MCL
                && Representation::sum_of_lengths_for_component(self.data.as_ref(), i) < MPL
            {
                // We now know how to construct the path successor of `self`:
                // Take the first `i` components (this *excludes* the current `component`),
                // then append `component` with an additional zero byte at the end.
                let mut buf = clone_prefix_and_lengthen_final_component(&self.data, i, 1);
                buf.put_u8(0);

                return Some(Path {
                    data: buf.freeze(),
                    component_count: i + 1,
                });
            }

            // We **cannot** append a zero byte, so instead we check whether we can treat the component as a fixed-width integer and increment it. The only failure case is if that component consists of 255-bytes only.
            let can_increment = !component.iter().all(|byte| *byte == 255);

            // If we cannot increment, we go to the next iteration of the loop. But if we can, we can create a copy of the
            // prefix on the first `i + 1` components, and mutate its backing memory in-place.
            if can_increment {
                let mut buf = clone_prefix_and_lengthen_final_component(&self.data, i, 0);

                let start_component_offset =
                    Representation::start_offset_of_component(buf.as_ref(), i);
                let end_component_offset = Representation::end_offset_of_component(buf.as_ref(), i);
                fixed_width_increment(
                    &mut buf.as_mut()[start_component_offset..end_component_offset],
                );

                return Some(Path {
                    data: buf.freeze(),
                    component_count: i + 1,
                });
            }
        }

        // Failed to increment any component, so `self` is the maximal path.
        None
    }

    /// Returns the least path that is strictly greater than `self` and which is not prefixed by `self`, or `None` if no such path exists.
    ///
    /// #### Complexity
    ///
    /// Runs in `O(n + m)`, where `n` is the total length of the path in bytes, and `m` is the number of components. Performs a single allocation of `O(n + m)` bytes.
    pub fn greater_but_not_prefixed(&self) -> Option<Self> {
        // We iterate through all components in reverse order. For each component, we check whether we can replace it by another cmponent that is strictly greater but not prefixed by the original component. If that is possible, we do replace it with the least such component and drop all later components. If that is impossible, we try again with the previous component. If this impossible for all components, then this function returns `None`.

        for (i, component) in self.components().enumerate().rev() {
            // If it is possible to append a zero byte to a component, then doing so yields its successor.
            if component.len() < MCL
                && Representation::sum_of_lengths_for_component(self.data.as_ref(), i) < MPL
            {
                let mut buf = clone_prefix_and_lengthen_final_component(&self.data, i, 1);
                buf.put_u8(0);

                return Some(Path {
                    data: buf.freeze(),
                    component_count: i + 1,
                });
            }

            // Next, we check whether the i-th component can be changed into the least component that is greater but not prefixed by the original. If so, do that and cut off all later components.
            let mut next_component_length = None;
            for (j, comp_byte) in component.iter().enumerate().rev() {
                if *comp_byte < 255 {
                    next_component_length = Some(j + 1);
                    break;
                }
            }

            if let Some(next_component_length) = next_component_length {
                // Yay, we can replace the i-th comopnent and then we are done.

                let mut buf = clone_prefix_and_lengthen_final_component(&self.data, i, 0);
                let length_of_prefix = Representation::sum_of_lengths_for_component(&buf, i);

                // Update the length of the final component.
                buf_set_final_component_length(
                    buf.as_mut(),
                    i,
                    length_of_prefix - (component.len() - next_component_length),
                );

                // Increment the byte at position `next_component_length` of the final component.
                let offset = Representation::start_offset_of_component(buf.as_ref(), i)
                    + next_component_length
                    - 1;
                let byte = buf.as_ref()[offset]; // guaranteed < 255...
                buf.as_mut()[offset] = byte + 1; // ... hence no overflow here.

                return Some(Path {
                    data: buf.freeze(),
                    component_count: i + 1,
                });
            }
        }

        None
    }

    /// Create a new path from a slice of byte slices.
    ///
    /// #### Complexity
    ///
    /// Runs in `O(n + m)`, where `n` is the total length of the path in bytes, and `m` is the number of components. Performs a single allocation of `O(n + m)` bytes.
    ///
    /// # Example
    ///
    /// ```
    /// # use willow_data_model::{Path, PathConstructionError, InvalidPathError};
    /// // Ok
    /// let path = Path::<12, 3, 30>::from_slices(&["alfie", "notes"]).unwrap();
    ///
    /// // Err
    /// let result1 = Path::<12, 3, 30>::from_slices(&["themaxpath", "lengthis30", "thisislonger"]);
    /// assert!(matches!(result1, Err(PathConstructionError::InvalidPath(InvalidPathError::PathTooLong))));
    ///
    /// // Err
    /// let result2 = Path::<12, 3, 30>::from_slices(&["too", "many", "components", "error"]);
    /// assert!(matches!(result2, Err(PathConstructionError::InvalidPath(InvalidPathError::TooManyComponents))));
    ///
    /// // Err
    /// let result3 = Path::<12, 3, 30>::from_slices(&["overencumbered"]);
    /// assert!(matches!(result3, Err(PathConstructionError::ComponentTooLongError)));
    /// ```
    pub fn from_slices<T: AsRef<[u8]>>(slices: &[T]) -> Result<Self, PathConstructionError> {
        let total_length = slices.iter().map(|it| it.as_ref().len()).sum();
        let mut builder = PathBuilder::new(total_length, slices.len())?;

        for component_slice in slices {
            let component = Component::<MCL>::new(component_slice.as_ref())
                .ok_or(PathConstructionError::ComponentTooLongError)?;
            builder.append_component(component);
        }

        Ok(builder.build())
    }

    /// Returns a range which [includes](https://willowprotocol.org/specs/grouping-entries/index.html#range_include) **exactly** one value, which is that of `self`.
    pub fn singleton_range(&self) -> Range<Self> {
        match self.successor() {
            Some(successor) => Range {
                start: self.clone(),
                end: RangeEnd::Closed(successor),
            },
            None => Range::new_open(self.clone()),
        }
    }
}

impl<const MCL: usize, const MCC: usize, const MPL: usize> PartialEq for Path<MCL, MCC, MPL> {
    fn eq(&self, other: &Self) -> bool {
        if self.component_count != other.component_count {
            false
        } else {
            self.components().eq(other.components())
        }
    }
}

impl<const MCL: usize, const MCC: usize, const MPL: usize> Eq for Path<MCL, MCC, MPL> {}

impl<const MCL: usize, const MCC: usize, const MPL: usize> Hash for Path<MCL, MCC, MPL> {
    fn hash<H: std::hash::Hasher>(&self, state: &mut H) {
        self.component_count.hash(state);

        for comp in self.components() {
            comp.hash(state);
        }
    }
}

impl<const MCL: usize, const MCC: usize, const MPL: usize> PartialOrd for Path<MCL, MCC, MPL> {
    fn partial_cmp(&self, other: &Self) -> Option<core::cmp::Ordering> {
        Some(self.cmp(other))
    }
}

/// Compares paths lexicographically, since that is the path ordering that the Willow spec always uses.
impl<const MCL: usize, const MCC: usize, const MPL: usize> Ord for Path<MCL, MCC, MPL> {
    fn cmp(&self, other: &Self) -> core::cmp::Ordering {
        self.components().cmp(other.components())
    }
}

impl<const MCL: usize, const MCC: usize, const MPL: usize> Debug for Path<MCL, MCC, MPL> {
    fn fmt(&self, f: &mut std::fmt::Formatter<'_>) -> std::fmt::Result {
        let data_vec: Vec<_> = self.components().collect();

        f.debug_tuple("Path").field(&data_vec).finish()
    }
}

#[cfg(feature = "dev")]
impl<'a, const MCL: usize, const MCC: usize, const MPL: usize> Arbitrary<'a>
    for Path<MCL, MCC, MPL>
{
    fn arbitrary(u: &mut Unstructured<'a>) -> Result<Self, ArbitraryError> {
        let mut total_length_in_bytes: usize = Arbitrary::arbitrary(u)?;
        total_length_in_bytes %= MPL + 1;

        let data: Box<[u8]> = Arbitrary::arbitrary(u)?;
        total_length_in_bytes = core::cmp::min(total_length_in_bytes, data.len());

        let mut num_components: usize = Arbitrary::arbitrary(u)?;
        num_components %= MCC + 1;

        if num_components == 0 {
            total_length_in_bytes = 0;
        }

        let mut builder = PathBuilder::new(total_length_in_bytes, num_components).unwrap();

        let mut length_total_so_far = 0;
        for i in 0..num_components {
            // Determine the length of the i-th component: randomly within some constraints for all but the final one. The final length is chosen to match the total_length_in_bytes.
            let length_of_ith_component = if i + 1 == num_components {
                if total_length_in_bytes - length_total_so_far > MCL {
                    return Err(ArbitraryError::IncorrectFormat);
                } else {
                    total_length_in_bytes - length_total_so_far
                }
            } else {
                // Any non-final component can take on a random length, ...
                let mut component_length: usize = Arbitrary::arbitrary(u)?;
                // ... except it must be at most the MCL, and...
                component_length %= MCL + 1;
                // ... the total length of all components must not exceed the total path length.
                component_length = core::cmp::min(
                    component_length,
                    total_length_in_bytes - length_total_so_far,
                );
                component_length
            };

            builder.append_component(
                Component::new(
                    &data[length_total_so_far..length_total_so_far + length_of_ith_component],
                )
                .unwrap(),
            );
            length_total_so_far += length_of_ith_component;
        }

        Ok(builder.build())
    }

    #[inline]
    fn size_hint(depth: usize) -> (usize, Option<usize>) {
        (
            and_all(&[
                usize::size_hint(depth),
                usize::size_hint(depth),
                Box::<[u8]>::size_hint(depth),
            ])
            .0,
            None,
        )
    }
}

/////////////////////////////////////////////////////////////////////
// Helpers for efficiently creating successors.                    //
// Efficiency warrants some low-level fiddling around here, sorry. //
/////////////////////////////////////////////////////////////////////

/// Creates a new BufMut that stores the heap encoding of the first i components of `original`, but increasing the length of the final component by `extra_capacity`. No data to fill that extra capacity is written into the buffer.
fn clone_prefix_and_lengthen_final_component(
    representation: &[u8],
    i: usize,
    extra_capacity: usize,
) -> BytesMut {
    let successor_path_length =
        Representation::sum_of_lengths_for_component(representation, i) + extra_capacity;
    let buf_capacity = size_of::<usize>() * (i + 2) + successor_path_length;
    let mut buf = BytesMut::with_capacity(buf_capacity);

    // Write the length of the successor path as the first usize.
    buf.extend_from_slice(&(i + 1).to_ne_bytes());

    // Next, copy the total path lengths for the first i prefixes.
    buf.extend_from_slice(&representation[size_of::<usize>()..size_of::<usize>() * (i + 2)]);

    // Now, write the length of the final component, which is one greater than before.
    buf_set_final_component_length(buf.as_mut(), i, successor_path_length);

    // Finally, copy the raw bytes of the first i+1 components.
    buf.extend_from_slice(
        &representation[Representation::start_offset_of_component(representation, 0)
            ..Representation::start_offset_of_component(representation, i + 1)],
    );

    buf
}

// In a buffer that stores a path on the heap, set the sum of all component lengths for the i-th component, which must be the final component.
fn buf_set_final_component_length(buf: &mut [u8], i: usize, new_sum_of_lengths: usize) {
    let comp_len_start = Representation::start_offset_of_sum_of_lengths_for_component(i);
    let comp_len_end = comp_len_start + size_of::<usize>();
    buf[comp_len_start..comp_len_end].copy_from_slice(&new_sum_of_lengths.to_ne_bytes()[..]);
}

// Overflows to all zeroes if all bytes are 255.
fn fixed_width_increment(buf: &mut [u8]) {
    for byte_ref in buf.iter_mut().rev() {
        if *byte_ref == 255 {
            *byte_ref = 0;
        } else {
            *byte_ref += 1;
            return;
        }
    }
}

#[test]
fn new_max() {
    let path1 = Path::<3, 3, 6>::new_max();

    assert!(path1.successor().is_none());

    let path2 = Path::<4, 4, 16>::new_max();
    assert!(path2.successor().is_none());

    let path3 = Path::<0, 4, 0>::new_max();
    assert!(path3.successor().is_none());

    let path4 = Path::<4, 2, 6>::new_max();
    assert!(path4.successor().is_none())
}<|MERGE_RESOLUTION|>--- conflicted
+++ resolved
@@ -280,11 +280,7 @@
     /// #### Complexity
     ///
     /// Runs in `O(1)`, performs no allocations.
-<<<<<<< HEAD
-    pub fn component(&self, i: usize) -> Option<Component<'_, MCL>> {
-=======
     pub fn component(&'_ self, i: usize) -> Option<Component<'_, MCL>> {
->>>>>>> 550ad487
         if i < self.component_count {
             Some(Representation::component(&self.data, i))
         } else {
@@ -315,11 +311,7 @@
     ///
     /// Runs in `O(1)`, performs no allocations.
     pub fn components(
-<<<<<<< HEAD
-        &self,
-=======
         &'_ self,
->>>>>>> 550ad487
     ) -> impl DoubleEndedIterator<Item = Component<'_, MCL>> + ExactSizeIterator<Item = Component<'_, MCL>>
     {
         self.suffix_components(0)
