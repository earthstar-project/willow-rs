use std::collections::HashMap;

#[cfg(feature = "dev")]
use crate::{grouping::RangeEnd, parameters::SubspaceId, PathBuilder};
#[cfg(feature = "dev")]
use arbitrary::Arbitrary;
use ufotofu_codec::Encodable;
use ufotofu_codec_endian::U64BE;

use crate::{
    entry::{Entry, Timestamp},
    path::Path,
};

use super::range::Range;

/// The possible values of an [`Area`]'s `subspace`.
#[derive(Debug, PartialEq, Eq, PartialOrd, Ord, Clone, Hash)]
#[cfg_attr(feature = "dev", derive(Arbitrary))]
pub enum AreaSubspace<S> {
    /// A value that signals that an [`Area`] includes Entries with arbitrary subspace_ids.
    Any,
    /// A concrete [`SubspaceId`].
    Id(S),
}

impl<S> AreaSubspace<S> {
    /// Returns whether this [`AreaSubspace`] includes Entries with arbitrary subspace_ids.
    pub fn is_any(&self) -> bool {
        matches!(self, AreaSubspace::Any)
    }
}

impl<S> AreaSubspace<S>
where
    S: PartialEq,
{
    /// Returns whether this [`AreaSubspace`] includes a given [`SubspaceId`].
    pub fn includes(&self, sub: &S) -> bool {
        match self {
            AreaSubspace::Any => true,
            AreaSubspace::Id(id) => sub == id,
        }
    }
}

impl<S> AreaSubspace<S>
where
    S: PartialEq + Clone,
{
    /// Returns whether this [`AreaSubspace`] includes a given [`AreaSubspace`].
    pub fn includes_area_subspace(&self, other: &Self) -> bool {
        match (self, other) {
            (AreaSubspace::Any, AreaSubspace::Any) => true,
            (AreaSubspace::Any, AreaSubspace::Id(_)) => true,
            (AreaSubspace::Id(_), AreaSubspace::Any) => false,
            (AreaSubspace::Id(id), AreaSubspace::Id(id_other)) => id == id_other,
        }
    }

    /// Returns the intersection between two [`AreaSubspace`].
    fn intersection(&self, other: &Self) -> Option<Self> {
        match (self, other) {
            (Self::Any, Self::Any) => Some(Self::Any),
            (Self::Id(a), Self::Any) => Some(Self::Id(a.clone())),
            (Self::Any, Self::Id(b)) => Some(Self::Id(b.clone())),
            (Self::Id(a), Self::Id(b)) if a == b => Some(Self::Id(a.clone())),
            (Self::Id(_a), Self::Id(_b)) => None,
        }
    }
}

impl<S: PartialEq> PartialEq<S> for AreaSubspace<S> {
    fn eq(&self, other: &S) -> bool {
        match self {
            AreaSubspace::Any => false,
            AreaSubspace::Id(s) => s == other,
        }
    }
}

/// A grouping of entries.
///
/// [Definition](https://willowprotocol.org/specs/grouping-entries/index.html#areas).
#[derive(Debug, PartialEq, Eq, PartialOrd, Ord, Clone, Hash)]
#[cfg_attr(feature = "dev", derive(Arbitrary))]
pub struct Area<const MCL: usize, const MCC: usize, const MPL: usize, S> {
    /// To be included in this [`Area`], an [`Entry`]’s `subspace_id` must be equal to the subspace_id, unless it is any.
    subspace: AreaSubspace<S>,
    /// To be included in this [`Area`], an [`Entry`]’s `path` must be prefixed by the path.
    path: Path<MCL, MCC, MPL>,
    /// To be included in this [`Area`], an [`Entry`]’s `timestamp` must be included in the times.
    times: Range<Timestamp>,
}

impl<const MCL: usize, const MCC: usize, const MPL: usize, S> Area<MCL, MCC, MPL, S> {
    /// Creates a new [`Area`].
    pub fn new(
        subspace: AreaSubspace<S>,
        path: Path<MCL, MCC, MPL>,
        times: Range<Timestamp>,
    ) -> Self {
        Area {
            subspace,
            path,
            times,
        }
    }

    /// Returns a reference to the [`AreaSubspace`].
    ///
    /// To be included in this [`Area`], an [`Entry`]’s `subspace_id` must be equal to the subspace_id, unless it is any.
    pub fn subspace(&self) -> &AreaSubspace<S> {
        &self.subspace
    }

    /// Returns a reference to the [`Path`].
    ///
    /// To be included in this [`Area`], an [`Entry`]’s `path` must be prefixed by the path.
    pub fn path(&self) -> &Path<MCL, MCC, MPL> {
        &self.path
    }

    /// Returns a reference to the range of [`Timestamp`]s.
    ///
    /// To be included in this [`Area`], an [`Entry`]’s `timestamp` must be included in the times.
    pub fn times(&self) -> &Range<Timestamp> {
        &self.times
    }

    /// Returns an [`Area`] which includes all entries.
    ///
    /// [Definition](https://willowprotocol.org/specs/grouping-entries/index.html#full_area).
    pub fn new_full() -> Self {
        Self {
            subspace: AreaSubspace::Any,
            path: Path::new_empty(),
            times: Range::new_open(0),
        }
    }

    /// Returns an [`Area`] which includes all entries within a given [subspace](https://willowprotocol.org/specs/data-model/index.html#subspace).
    ///
    /// [Definition](https://willowprotocol.org/specs/grouping-entries/index.html#subspace_area).
    pub fn new_subspace(sub: S) -> Self {
        Self {
            subspace: AreaSubspace::Id(sub),
            path: Path::new_empty(),
            times: Range::new_open(0),
        }
    }
}

impl<const MCL: usize, const MCC: usize, const MPL: usize, S> Area<MCL, MCC, MPL, S>
where
    S: PartialEq,
{
    /// Returns whether an [`Area`] [includes](https://willowprotocol.org/specs/grouping-entries/index.html#area_include) an [`Entry`].
    pub fn includes_entry<N, PD>(&self, entry: &Entry<MCL, MCC, MPL, N, S, PD>) -> bool {
        self.includes_triplet(entry.subspace_id(), entry.path(), entry.timestamp())
    }

    /// Returns whether an [`Area`] [includes](https://willowprotocol.org/specs/grouping-entries/index.html#area_include) includes an entry with a given subspace_id, path, and timestamp.
    pub fn includes_triplet(
        &self,
        subspace_id: &S,
        path: &Path<MCL, MCC, MPL>,
        timestamp: Timestamp,
    ) -> bool {
        self.subspace.includes(subspace_id)
            && self.path.is_prefix_of(path)
            && self.times.includes(&timestamp)
    }

    /// Returns whether an [`Area`] fully [includes](https://willowprotocol.org/specs/grouping-entries/index.html#area_include_area) another [`Area`].
    pub fn includes_area(&self, area: &Self) -> bool {
        match (&self.subspace, &area.subspace) {
            (AreaSubspace::Any, AreaSubspace::Any) => {
                self.path.is_prefix_of(&area.path) && self.times.includes_range(&area.times)
            }
            (AreaSubspace::Any, AreaSubspace::Id(_)) => {
                self.path.is_prefix_of(&area.path) && self.times.includes_range(&area.times)
            }
            (AreaSubspace::Id(_), AreaSubspace::Any) => false,
            (AreaSubspace::Id(subspace_a), AreaSubspace::Id(subspace_b)) => {
                subspace_a == subspace_b
                    && self.path.is_prefix_of(&area.path)
                    && self.times.includes_range(&area.times)
            }
        }
    }

    /// Returns whether an [`Entry`] can cause prefix-pruning in this [`Area`].
    pub fn could_be_pruned_by<N, PD>(&self, entry: &Entry<MCL, MCC, MPL, N, S, PD>) -> bool {
        self.could_be_pruned_by_triplet(entry.subspace_id(), entry.path(), entry.timestamp())
    }

    /// Returns whether an [`Entry`] of the given subspace_id, path, and timestamp can cause prefix-pruning in this [`Area`].
    pub fn could_be_pruned_by_triplet(
        &self,
        subspace_id: &S,
        path: &Path<MCL, MCC, MPL>,
        timestamp: Timestamp,
    ) -> bool {
        if let AreaSubspace::Id(my_subspace_id) = self.subspace() {
            if my_subspace_id != subspace_id {
                return false;
            }
        }

        if timestamp < self.times().start {
            return false;
        }

        path.is_prefix_of(&self.path) || path.is_prefixed_by(&self.path)
    }
}

impl<const MCL: usize, const MCC: usize, const MPL: usize, S> Area<MCL, MCC, MPL, S>
where
    S: PartialEq + Clone,
{
    /// Returns the intersection of this [`Area`] with another.
    ///
    /// [Definition](https://willowprotocol.org/specs/grouping-entries/index.html#area_intersection).
    pub fn intersection(&self, other: &Area<MCL, MCC, MPL, S>) -> Option<Self> {
        let subspace_id = self.subspace.intersection(&other.subspace)?;
        let path = if self.path.is_prefix_of(&other.path) {
            Some(other.path.clone())
        } else if self.path.is_prefixed_by(&other.path) {
            Some(self.path.clone())
        } else {
            None
        }?;
        let times = self.times.intersection(&other.times)?;
        Some(Self {
            subspace: subspace_id,
            times,
            path,
        })
    }

    /// Returns whether an [`Area`] _almost includes_ another area, that is, if the other [`Area`] would be included by this if [`Area] if it had the same [`SubspaceId`].
    pub fn almost_includes_area(&self, other: &Area<MCL, MCC, MPL, S>) -> bool {
        let subspace_is_fine = match (self.subspace(), other.subspace()) {
            (AreaSubspace::Id(self_id), AreaSubspace::Id(other_id)) => self_id == other_id,
            _ => true,
        };
        subspace_is_fine
            && self.path.is_prefix_of(&other.path)
            && self.times.includes_range(&other.times)
    }
}

#[cfg(feature = "dev")]
pub fn arbitrary_included_area<'a, const MCL: usize, const MCC: usize, const MPL: usize, S>(
    area: &Area<MCL, MCC, MPL, S>,
    u: &mut arbitrary::Unstructured<'a>,
) -> arbitrary::Result<Area<MCL, MCC, MPL, S>>
where
    S: SubspaceId + Arbitrary<'a>,
{
    let suffix: Path<MCL, MCC, MPL> = Arbitrary::arbitrary(u)?;

    let total_length = area.path().path_length() + suffix.path_length();
    let total_component_length = area.path().component_count() + suffix.component_count();

    let included_path = if let Ok(mut builder) = PathBuilder::new_from_prefix(
        total_length,
        total_component_length,
        area.path(),
        area.path.component_count(),
    ) {
        for component in suffix.components() {
            builder.append_component(component)
        }

        builder.build()
    } else {
        area.path().clone()
    };

    let subspace = match area.subspace() {
        AreaSubspace::Any => {
            let is_subspace: bool = Arbitrary::arbitrary(u)?;

            if is_subspace {
                let subspace: S = Arbitrary::arbitrary(u)?;
                AreaSubspace::Id(subspace)
            } else {
                AreaSubspace::Any
            }
        }
        AreaSubspace::Id(id) => AreaSubspace::Id(id.clone()),
    };

    let start_offset: u64 = Arbitrary::arbitrary(u)?;

    let new_start = area
        .times()
        .start
        .checked_add(start_offset)
        .map_or(area.times().start, |res| res);

    let end_offset: u64 = Arbitrary::arbitrary(u)?;

    let new_end = match area.times().end {
        crate::grouping::RangeEnd::Closed(end) => {
            RangeEnd::Closed(end.checked_sub(end_offset).map_or(end, |res| res))
        }
        crate::grouping::RangeEnd::Open => {
            let is_any: bool = Arbitrary::arbitrary(u)?;

            if is_any {
                RangeEnd::Open
            } else {
                RangeEnd::Closed(end_offset)
            }
        }
    };

    let times = if new_start <= new_end {
        Range::new(new_start, new_end)
    } else {
        *area.times()
    };

    Ok(Area::new(subspace, included_path, times))
}

<<<<<<< HEAD
#[derive(Debug)]
pub struct AreaMap<const MCL: usize, const MCC: usize, const MPL: usize, S, T>
where
    S: Eq + std::hash::Hash,
{
    subspaces: HashMap<AreaSubspace<S>, HashMap<Path<MCL, MCC, MPL>, Vec<(Range<u64>, T)>>>,
}

impl<const MCL: usize, const MCC: usize, const MPL: usize, S, T> Default
    for AreaMap<MCL, MCC, MPL, S, T>
where
    S: Clone + Eq + std::hash::Hash,
{
    fn default() -> Self {
        Self {
            subspaces: HashMap::new(),
        }
    }
}

impl<const MCL: usize, const MCC: usize, const MPL: usize, S, T> AreaMap<MCL, MCC, MPL, S, T>
where
    S: Clone + Eq + std::hash::Hash,
{
    /// Insert a new value along with its associated [`Area`].
    pub fn insert(&mut self, area: &Area<MCL, MCC, MPL, S>, value: T) {
        match self.subspaces.get_mut(&area.subspace) {
            Some(subspace_map) => match subspace_map.get_mut(area.path()) {
                Some(path_vec) => {
                    path_vec.push((*area.times(), value));
                }
                None => {
                    subspace_map.insert(area.path().clone(), vec![(*area.times(), value)]);
                }
            },
            None => {
                let mut map: HashMap<Path<MCL, MCC, MPL>, Vec<(Range<u64>, T)>> = HashMap::new();

                map.insert(area.path().clone(), vec![(*area.times(), value)]);

                match area.subspace() {
                    AreaSubspace::Any => {
                        self.subspaces.insert(AreaSubspace::Any, map);
                    }
                    AreaSubspace::Id(id) => {
                        self.subspaces.insert(AreaSubspace::Id(id.clone()), map);
                    }
                }
            }
        };
    }

    /// Retrieve all values with [`Area`]s which intersect with the given [`Area`].
    pub fn intersecting_values(&self, area: &Area<MCL, MCC, MPL, S>) -> Option<Vec<&T>> {
        match area.subspace() {
            AreaSubspace::Any => {
                let mut values_vec = Vec::new();

                for subspace_map in self.subspaces.values() {
                    for (path, values) in subspace_map {
                        if area.path().is_related(path) {
                            for (times, value) in values {
                                if let Some(_intersection) = times.intersection(area.times()) {
                                    values_vec.push(value)
                                }
                            }
                        }
                    }
                }
                Some(values_vec)
            }
            AreaSubspace::Id(_area_subspace) => {
                let mut values_vec = Vec::new();

                if let Some(subspace_map) = self.subspaces.get(&AreaSubspace::Any) {
                    for (path, values) in subspace_map {
                        //println!("hello");

                        if area.path().is_related(path) {
                            //println!("bello");

                            for (times, value) in values {
                                //println!("cello");
                                if let Some(_intersection) = times.intersection(area.times()) {
                                    values_vec.push(value)
                                }
                            }
                        }
                    }
                }

                if let Some(subspace_map) = self.subspaces.get(area.subspace()) {
                    for (path, values) in subspace_map {
                        if area.path().is_related(path) {
                            for (times, value) in values {
                                if let Some(_intersection) = times.intersection(area.times()) {
                                    values_vec.push(value)
                                }
                            }
                        }
                    }
                };

                if values_vec.is_empty() {
                    None
                } else {
                    Some(values_vec)
                }
            }
        }
    }

    /// Retrieve all values and their [`Area`]s which intersect with the given [`Area`].
    pub fn intersecting_pairs(
        &self,
        area: &Area<MCL, MCC, MPL, S>,
    ) -> Option<Vec<(Area<MCL, MCC, MPL, S>, &T)>> {
        match area.subspace() {
            AreaSubspace::Any => {
                let mut values_vec = Vec::new();

                for (area_subspace, subspace_map) in &self.subspaces {
                    for (path, values) in subspace_map {
                        if area.path().is_related(path) {
                            for (times, value) in values {
                                if let Some(_intersection) = times.intersection(area.times()) {
                                    let area = Area {
                                        subspace: area_subspace.clone(),
                                        path: path.clone(),
                                        times: *times,
                                    };

                                    values_vec.push((area, value))
                                }
                            }
                        }
                    }
                }
                Some(values_vec)
            }
            AreaSubspace::Id(_area_subspace) => {
                let mut values_vec = Vec::new();

                if let Some(subspace_map) = self.subspaces.get(&AreaSubspace::Any) {
                    for (path, values) in subspace_map {
                        //println!("hello");

                        if area.path().is_related(path) {
                            //println!("bello");

                            for (times, value) in values {
                                //println!("cello");
                                if let Some(_intersection) = times.intersection(area.times()) {
                                    let area = Area {
                                        subspace: AreaSubspace::Any,
                                        path: path.clone(),
                                        times: *times,
                                    };

                                    values_vec.push((area, value))
                                }
                            }
                        }
                    }
                }

                if let Some(subspace_map) = self.subspaces.get(area.subspace()) {
                    for (path, values) in subspace_map {
                        if area.path().is_related(path) {
                            for (times, value) in values {
                                if let Some(_intersection) = times.intersection(area.times()) {
                                    let area = Area {
                                        subspace: area.subspace().clone(),
                                        path: path.clone(),
                                        times: *times,
                                    };

                                    values_vec.push((area, value))
                                }
                            }
                        }
                    }
                };

                if values_vec.is_empty() {
                    None
                } else {
                    Some(values_vec)
                }
            }
        }
    }
}

pub struct NamespacedAreaMap<const MCL: usize, const MCC: usize, const MPL: usize, N, S, T>
where
    N: Clone + Eq + std::hash::Hash,
    S: Clone + Eq + std::hash::Hash,
{
    namespaces: HashMap<N, AreaMap<MCL, MCC, MPL, S, T>>,
}

impl<const MCL: usize, const MCC: usize, const MPL: usize, N, S, T> Default
    for NamespacedAreaMap<MCL, MCC, MPL, N, S, T>
where
    N: Clone + Eq + std::hash::Hash,
    S: Clone + Eq + std::hash::Hash,
{
    fn default() -> Self {
        Self {
            namespaces: HashMap::new(),
        }
    }
}

impl<const MCL: usize, const MCC: usize, const MPL: usize, N, S, T>
    NamespacedAreaMap<MCL, MCC, MPL, N, S, T>
where
    N: Clone + Eq + std::hash::Hash,
    S: Clone + Eq + std::hash::Hash,
{
    /// Insert a new value along with its associated NamespaceId and [`Area`].
    pub fn insert(&mut self, namespace: &N, area: &Area<MCL, MCC, MPL, S>, value: T) {
        match self.namespaces.get_mut(namespace) {
            Some(area_map) => {
                area_map.insert(area, value);
            }
            None => {
                let mut area_map: AreaMap<MCL, MCC, MPL, S, T> = AreaMap::default();
                area_map.insert(area, value);

                self.namespaces.insert(namespace.clone(), area_map);
            }
        }
    }

    /// Retrieve all values with namespaced [`Area`]s which intersect with the given namespaced [`Area`].
    pub fn intersecting_values(
        &self,
        namespace: &N,
        area: &Area<MCL, MCC, MPL, S>,
    ) -> Option<Vec<&T>> {
        match self.namespaces.get(namespace) {
            Some(area_map) => area_map.intersecting_values(area),
            None => None,
        }
    }

    /// Retrieve all values and their namespaced [`Area`]s which intersect with the given namespaced [`Area`].
    pub fn intersecting_pairs(
        &self,
        namespace: &N,
        area: &Area<MCL, MCC, MPL, S>,
    ) -> Option<Vec<(Area<MCL, MCC, MPL, S>, &T)>> {
        match self.namespaces.get(namespace) {
            Some(area_map) => area_map.intersecting_pairs(area),
            None => None,
        }
=======
/// This is an "inofficial" encoding not on the encodings spec page.
///
/// ## An Absolute Encoding Relation for Area
///
/// - First byte is a header of bitflags:
///     - most significant bit: `1` iff the subspace is `any`.
///     - third-most significant bit: `1` iff the timestamp range is open.
///     - remaining six bits: arbitrary.
/// - encoding of the subspace id, or empty string if the subspace is `any`
/// - encoding of the path
/// - encoding of the start of the timestamp range as an 8-byte big-endian integer
/// - encoding of the end of the timestamp range as an 8-byte big-endian integer, or empty string if the timestamp range is open
impl<const MCL: usize, const MCC: usize, const MPL: usize, S: Encodable> Encodable
    for Area<MCL, MCC, MPL, S>
{
    async fn encode<C>(&self, consumer: &mut C) -> Result<(), C::Error>
    where
        C: ufotofu::BulkConsumer<Item = u8>,
    {
        let mut header = 0;

        if self.subspace().is_any() {
            header |= 0b1000_0000;
        }
        if self.times().is_open() {
            header |= 0b0100_0000;
        }

        consumer.consume(header).await?;

        if let AreaSubspace::Id(id) = self.subspace() {
            id.encode(consumer).await?;
        }

        self.path().encode(consumer).await?;

        U64BE(self.times().start).encode(consumer).await?;
        if let Some(end) = self.times().get_end() {
            U64BE(*end).encode(consumer).await?;
        }

        Ok(())
>>>>>>> e62920a9
    }
}

#[cfg(test)]
mod tests {

    use crate::path::Component;

    use super::*;

    const MCL: usize = 8;
    const MCC: usize = 4;
    const MPL: usize = 16;

    #[test]
    fn subspace_area_includes() {
        assert!(AreaSubspace::<u64>::Any.includes(&5));
        assert!(AreaSubspace::<u64>::Id(5).includes(&5));
        assert!(!AreaSubspace::<u64>::Id(8).includes(&5));
    }

    #[test]
    fn subspace_area_intersects() {
        // Non-empty intersections
        let any_any_intersection = AreaSubspace::<u64>::Any.intersection(&AreaSubspace::<u64>::Any);

        assert!(any_any_intersection.is_some());

        assert!(any_any_intersection.unwrap() == AreaSubspace::<u64>::Any);

        let any_id_intersection =
            AreaSubspace::<u64>::Any.intersection(&AreaSubspace::<u64>::Id(6));

        assert!(any_id_intersection.is_some());

        assert!(any_id_intersection.unwrap() == AreaSubspace::<u64>::Id(6));

        let id_id_intersection =
            AreaSubspace::<u64>::Id(6).intersection(&AreaSubspace::<u64>::Id(6));

        assert!(id_id_intersection.is_some());

        assert!(id_id_intersection.unwrap() == AreaSubspace::<u64>::Id(6));

        // Empty intersections

        let empty_id_id_intersection =
            AreaSubspace::<u64>::Id(7).intersection(&AreaSubspace::<u64>::Id(6));

        assert!(empty_id_id_intersection.is_none())
    }

    #[test]
    fn area_full() {
        let full_area = Area::<MCL, MCC, MPL, u64>::new_full();

        assert_eq!(
            full_area,
            Area {
                subspace: AreaSubspace::Any,
                path: Path::new_empty(),
                times: Range::new_open(0)
            }
        )
    }

    #[test]
    fn area_subspace() {
        let subspace_area = Area::<MCL, MCC, MPL, u64>::new_subspace(7);

        assert_eq!(
            subspace_area,
            Area {
                subspace: AreaSubspace::Id(7),
                path: Path::new_empty(),
                times: Range::new_open(0)
            }
        )
    }

    #[test]
    fn area_intersects() {
        let empty_intersection_subspace = Area::<MCL, MCC, MPL, u64> {
            subspace: AreaSubspace::Id(1),
            path: Path::new_empty(),
            times: Range::new_open(0),
        }
        .intersection(&Area {
            subspace: AreaSubspace::Id(2),
            path: Path::new_empty(),
            times: Range::new_open(0),
        });

        assert!(empty_intersection_subspace.is_none());

        let empty_intersection_path = Area::<MCL, MCC, MPL, u64> {
            subspace: AreaSubspace::Id(1),
            path: Path::new_from_slice(&[Component::new(b"0").unwrap()]).unwrap(),
            times: Range::new_open(0),
        }
        .intersection(&Area {
            subspace: AreaSubspace::Id(1),
            path: Path::new_from_slice(&[Component::new(b"1").unwrap()]).unwrap(),
            times: Range::new_open(0),
        });

        assert!(empty_intersection_path.is_none());

        let empty_intersection_time = Area::<MCL, MCC, MPL, u64> {
            subspace: AreaSubspace::Id(1),
            path: Path::new_empty(),
            times: Range::new_closed(0, 1).unwrap(),
        }
        .intersection(&Area {
            subspace: AreaSubspace::Id(1),
            path: Path::new_empty(),
            times: Range::new_closed(2, 3).unwrap(),
        });

        assert!(empty_intersection_time.is_none());

        let intersection = Area::<MCL, MCC, MPL, u64> {
            subspace: AreaSubspace::Any,
            path: Path::new_from_slice(&[Component::new(b"1").unwrap()]).unwrap(),
            times: Range::new_closed(0, 10).unwrap(),
        }
        .intersection(&Area {
            subspace: AreaSubspace::Id(1),
            path: Path::new_from_slice(&[
                Component::new(b"1").unwrap(),
                Component::new(b"2").unwrap(),
            ])
            .unwrap(),
            times: Range::new_closed(5, 15).unwrap(),
        });

        assert!(intersection.is_some());

        assert_eq!(
            intersection.unwrap(),
            Area {
                subspace: AreaSubspace::Id(1),
                path: Path::new_from_slice(&[
                    Component::new(b"1").unwrap(),
                    Component::new(b"2").unwrap(),
                ])
                .unwrap(),
                times: Range::new_closed(5, 10).unwrap(),
            }
        )
    }
}<|MERGE_RESOLUTION|>--- conflicted
+++ resolved
@@ -328,7 +328,6 @@
     Ok(Area::new(subspace, included_path, times))
 }
 
-<<<<<<< HEAD
 #[derive(Debug)]
 pub struct AreaMap<const MCL: usize, const MCC: usize, const MPL: usize, S, T>
 where
@@ -587,7 +586,9 @@
             Some(area_map) => area_map.intersecting_pairs(area),
             None => None,
         }
-=======
+    }
+}
+
 /// This is an "inofficial" encoding not on the encodings spec page.
 ///
 /// ## An Absolute Encoding Relation for Area
@@ -630,8 +631,7 @@
         }
 
         Ok(())
->>>>>>> e62920a9
-    }
+  }
 }
 
 #[cfg(test)]
