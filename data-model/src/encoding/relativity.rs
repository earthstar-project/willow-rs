--- conflicted
+++ resolved
@@ -20,14 +20,11 @@
     path::Path,
 };
 
-<<<<<<< HEAD
+
 use super::shared_buffers::ScratchSpacePathDecoding;
 
-/// A type that can be used to encoded to a bytestring *encoded relative to `R`*.
-=======
 /// A type that can be used to encode `T` to a bytestring *encoded relative to `R`*.
 /// This can be used to create more compact encodings from which `T` can be derived by anyone with `R`.
->>>>>>> b051ae07
 pub trait RelativeEncodable<R> {
     /// A function from the set `Self` to the set of bytestrings *encoded relative to `reference`*.
     fn relative_encode<Consumer>(
