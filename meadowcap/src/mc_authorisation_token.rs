--- conflicted
+++ resolved
@@ -197,17 +197,17 @@
 where
     NamespacePublicKey: McNamespacePublicKey + Verifier<NamespaceSignature>,
     UserPublicKey: McPublicUserKey<UserSignature>,
-    NamespaceSignature: EncodableSync + EncodableKnownSize + Clone + Decodable + DecodableCanonic,
-    UserSignature:
-        EncodableSync + EncodableKnownSize + Clone + Decodable + DecodableCanonic + PartialEq,
-    Blame: From<NamespacePublicKey::ErrorReason>
-        + From<NamespacePublicKey::ErrorCanonic>
-        + From<UserPublicKey::ErrorReason>
-        + From<UserPublicKey::ErrorCanonic>
-        + From<NamespaceSignature::ErrorReason>
-        + From<NamespaceSignature::ErrorCanonic>
-        + From<UserSignature::ErrorReason>
-        + From<UserSignature::ErrorCanonic>,
+    NamespaceSignature: EncodableSync
+        + EncodableKnownSize
+        + Clone
+        + Decodable<ErrorReason = Blame>
+        + DecodableCanonic<ErrorCanonic = Blame>,
+    UserSignature: EncodableSync
+        + EncodableKnownSize
+        + Clone
+        + Decodable<ErrorReason = Blame>
+        + DecodableCanonic<ErrorCanonic = Blame>
+        + PartialEq,
 {
     type ErrorReason = Blame;
 
@@ -251,18 +251,9 @@
 where
     NamespacePublicKey: McNamespacePublicKey + Verifier<NamespaceSignature>,
     UserPublicKey: McPublicUserKey<UserSignature>,
-<<<<<<< HEAD
     NamespaceSignature: EncodableSync + EncodableKnownSize + Clone + Decodable<ErrorReason = Blame>,
-    UserSignature: EncodableSync + EncodableKnownSize + Clone + Decodable<ErrorReason = Blame>,
-=======
-    NamespaceSignature: EncodableSync + EncodableKnownSize + Clone + Decodable,
-    UserSignature: EncodableSync + EncodableKnownSize + Clone + Decodable + PartialEq,
-    Blame: From<NamespacePublicKey::ErrorReason>
-        + From<UserPublicKey::ErrorReason>
-        + From<UserPublicKey::ErrorCanonic>
-        + From<NamespaceSignature::ErrorReason>
-        + From<UserSignature::ErrorReason>,
->>>>>>> 550ad487
+    UserSignature:
+        PartialEq + EncodableSync + EncodableKnownSize + Clone + Decodable<ErrorReason = Blame>,
 {
     async unsafe fn trusted_decode<P>(
         producer: &mut P,
