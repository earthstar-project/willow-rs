--- conflicted
+++ resolved
@@ -10,10 +10,8 @@
 #[cfg(feature = "dev")]
 use arbitrary::Arbitrary;
 use compact_u64::{CompactU64, Tag, TagWidth};
-<<<<<<< HEAD
 use either::Either::{self, Left, Right};
-=======
->>>>>>> 001062dc
+
 use signature::{Error as SignatureError, Signer, Verifier};
 use ufotofu_codec::{
     Blame, Decodable, DecodableCanonic, DecodeError, Encodable, EncodableKnownSize, EncodableSync,
