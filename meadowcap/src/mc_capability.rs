use crate::{
    communal_capability::{CommunalCapability, NamespaceIsNotCommunalError},
    mc_authorisation_token::McAuthorisationToken,
    owned_capability::{OwnedCapability, OwnedCapabilityCreationError},
    AccessMode, Delegation, FailedDelegationError, InvalidDelegationError, McNamespacePublicKey,
    McPublicUserKey, UnverifiedCommunalCapability, UnverifiedOwnedCapability,
};
#[cfg(feature = "dev")]
use crate::{SillyPublicKey, SillySig};
#[cfg(feature = "dev")]
use arbitrary::Arbitrary;
use compact_u64::{CompactU64, Tag, TagWidth};
use either::Either::{Left, Right};
use signature::{Error as SignatureError, Signer, Verifier};
use ufotofu_codec::{
    Blame, Decodable, DecodableCanonic, DecodeError, Encodable, EncodableKnownSize, EncodableSync,
    RelativeDecodable, RelativeDecodableCanonic, RelativeEncodable, RelativeEncodableKnownSize,
};
use willow_data_model::{grouping::Area, Entry, PayloadDigest, TrustedRelativeDecodable};
use willow_encoding::is_bitflagged;

/// Returned when a [`AuthorisationToken`] could not be created for a given [`Entry`] using `self`.
#[derive(Debug)]
pub enum TokenCreationError<SE> {
    NotAWriteCapability,
    WrongNamespace,
    OutsideGrantedArea,
    SigningError(SE),
}

impl<SE: std::fmt::Display> core::fmt::Display for TokenCreationError<SE> {
    fn fmt(&self, f: &mut std::fmt::Formatter<'_>) -> std::fmt::Result {
        match self {
            TokenCreationError::NotAWriteCapability => write!(
                f,
                "Tried to create an authorisation token (which are only for writing entries) with a read capability."
            ),
            TokenCreationError::WrongNamespace => write!(
                f,
                "Entry's namespace ID did not match capability's namespace ID."
            ),
            TokenCreationError::OutsideGrantedArea => write!(
                f,
                "Entry was not included by the capability's granted area."
            ),
            TokenCreationError::SigningError(err) => err.fmt(f),
        }
    }
}

impl<SE: std::fmt::Display + std::fmt::Debug> std::error::Error for TokenCreationError<SE> {}

/// Returned when an operation only applicable to a capability with access mode [`AccessMode::Write`] was called on a capability with access mode [`AccessMode::Read`].
#[derive(Debug)]
pub struct NotAWriteCapabilityError;

impl core::fmt::Display for NotAWriteCapabilityError {
    fn fmt(&self, f: &mut std::fmt::Formatter<'_>) -> std::fmt::Result {
        write!(
            f,
            "Tried to perform an operation on a read capability which is only permitted on write capabilities."
        )
    }
}

impl std::error::Error for NotAWriteCapabilityError {}

/// A Meadowcap capability.
///
/// [Definition](https://willowprotocol.org/specs/meadowcap/index.html#Capability)
#[derive(Clone, Debug, PartialEq, Eq, Hash)]
pub enum McCapability<
    const MCL: usize,
    const MCC: usize,
    const MPL: usize,
    NamespacePublicKey,
    NamespaceSignature,
    UserPublicKey,
    UserSignature,
> {
    Communal(CommunalCapability<MCL, MCC, MPL, NamespacePublicKey, UserPublicKey, UserSignature>),
    Owned(
        OwnedCapability<
            MCL,
            MCC,
            MPL,
            NamespacePublicKey,
            NamespaceSignature,
            UserPublicKey,
            UserSignature,
        >,
    ),
}

impl<
        const MCL: usize,
        const MCC: usize,
        const MPL: usize,
        NamespacePublicKey,
        NamespaceSignature,
        UserPublicKey,
        UserSignature,
    >
    McCapability<
        MCL,
        MCC,
        MPL,
        NamespacePublicKey,
        NamespaceSignature,
        UserPublicKey,
        UserSignature,
    >
where
    NamespacePublicKey: McNamespacePublicKey + Verifier<NamespaceSignature>,
    UserPublicKey: McPublicUserKey<UserSignature>,
    NamespaceSignature: EncodableSync + EncodableKnownSize + Clone,
    UserSignature: EncodableSync + EncodableKnownSize + Clone + PartialEq,
{
    /// Creates a new communal capability granting access to the [`willow_data_model::SubspaceId`] corresponding to the given `UserPublicKey`, or return an error if the namespace key is not communal.
    pub fn new_communal(
        namespace_key: NamespacePublicKey,
        user_key: UserPublicKey,
        access_mode: AccessMode,
    ) -> Result<Self, NamespaceIsNotCommunalError<NamespacePublicKey>> {
        let cap = CommunalCapability::new(namespace_key, user_key, access_mode)?;
        Ok(Self::Communal(cap))
    }

    /// Creates a new owned capability granting access to the [full area](https://willowprotocol.org/specs/grouping-entries/index.html#full_area) of the [namespace](https://willowprotocol.org/specs/data-model/index.html#namespace) to the given `UserPublicKey`.
    pub fn new_owned<NamespaceSecret>(
        namespace_key: NamespacePublicKey,
        namespace_secret: &NamespaceSecret,
        user_key: UserPublicKey,
        access_mode: AccessMode,
    ) -> Result<Self, OwnedCapabilityCreationError<NamespacePublicKey>>
    where
        NamespaceSecret: Signer<NamespaceSignature>,
    {
        let cap = OwnedCapability::new(namespace_key, namespace_secret, user_key, access_mode)?;

        Ok(Self::Owned(cap))
    }

    /// Returns the kind of access this capability grants.
    pub fn access_mode(&self) -> AccessMode {
        match self {
            Self::Communal(cap) => cap.access_mode(),
            Self::Owned(cap) => cap.access_mode(),
        }
    }

    /// Returns the public key of the user to whom this capability grants access.
    pub fn receiver(&self) -> &UserPublicKey {
        match self {
            Self::Communal(cap) => cap.receiver(),
            Self::Owned(cap) => cap.receiver(),
        }
    }

    /// Returns the public key of the [namespace](https://willowprotocol.org/specs/data-model/index.html#namespace) for which this capability grants access.
    pub fn granted_namespace(&self) -> &NamespacePublicKey {
        match self {
            Self::Communal(cap) => cap.granted_namespace(),
            Self::Owned(cap) => cap.granted_namespace(),
        }
    }

    /// Returns the [`Area`] for which this capability grants access.
    pub fn granted_area(&self) -> Area<MCL, MCC, MPL, UserPublicKey> {
        match self {
            Self::Communal(cap) => cap.granted_area(),
            Self::Owned(cap) => cap.granted_area(),
        }
    }

    /// Returns a slice of all [`Delegation`]s made to this capability.
    pub fn delegations(
        &self,
    ) -> impl ExactSizeIterator<Item = &Delegation<MCL, MCC, MPL, UserPublicKey, UserSignature>>
    {
        match self {
            McCapability::Communal(cap) => cap.delegations_(),
            McCapability::Owned(cap) => cap.delegations_(),
        }
    }

    /// Returns the number of delegations present on this capability.
    pub fn delegations_len(&self) -> usize {
        match self {
            McCapability::Communal(cap) => cap.delegations_len(),
            McCapability::Owned(cap) => cap.delegations_len(),
        }
    }

    /// Returns the public key of the very first user this capability was issued to.
    pub fn progenitor(&self) -> &UserPublicKey {
        match self {
            McCapability::Communal(cap) => cap.progenitor(),
            McCapability::Owned(cap) => cap.progenitor(),
        }
    }

    /// Delegates this capability to a new `UserPublicKey` for a given [`willow_data_model::grouping::Area`].
    /// Will fail if the area is not included by this capability's granted area, or if the given secret key does not correspond to the capability's receiver.
    pub fn delegate<UserSecretKey>(
        &self,
        secret_key: &UserSecretKey,
        new_user: &UserPublicKey,
        new_area: &Area<MCL, MCC, MPL, UserPublicKey>,
    ) -> Result<Self, FailedDelegationError<MCL, MCC, MPL, UserPublicKey>>
    where
        UserSecretKey: Signer<UserSignature>,
    {
        let delegated = match self {
            McCapability::Communal(cap) => {
                let delegated = cap.delegate(secret_key, new_user, new_area)?;

                Self::Communal(delegated)
            }
            McCapability::Owned(cap) => {
                let delegated = cap.delegate(secret_key, new_user, new_area)?;

                Self::Owned(delegated)
            }
        };

        Ok(delegated)
    }

    /// Appends an existing delegation to an existing capability, or return an error if the delegation is invalid.
    pub fn append_existing_delegation(
        &mut self,
        delegation: Delegation<MCL, MCC, MPL, UserPublicKey, UserSignature>,
    ) -> Result<(), InvalidDelegationError<MCL, MCC, MPL, UserPublicKey, UserSignature>> {
        match self {
            McCapability::Communal(cap) => cap.append_existing_delegation(delegation),
            McCapability::Owned(cap) => cap.append_existing_delegation(delegation),
        }
    }

    /// Returns a new AuthorisationToken without checking if the resulting signature is correct (e.g. because you are going to immediately do that by constructing an [`willow_data_model::AuthorisedEntry`]).
    ///
    /// ## Safety
    ///
    /// This function must be called with this capability's [receiver](https://willowprotocol.org/specs/meadowcap/index.html#communal_cap_receiver)'s corresponding secret key, or a token with an incorrect signature will be produced.
    pub unsafe fn authorisation_token_unchecked<UserSecret, PD>(
        &self,
        entry: Entry<MCL, MCC, MPL, NamespacePublicKey, UserPublicKey, PD>,
        secret: UserSecret,
    ) -> Result<
        McAuthorisationToken<
            MCL,
            MCC,
            MPL,
            NamespacePublicKey,
            NamespaceSignature,
            UserPublicKey,
            UserSignature,
        >,
        NotAWriteCapabilityError,
    >
    where
        UserSecret: Signer<UserSignature>,
        PD: PayloadDigest + EncodableSync + EncodableKnownSize,
    {
        match self.access_mode() {
            AccessMode::Read => Err(NotAWriteCapabilityError),
            AccessMode::Write => {
                let entry_enc = entry.sync_encode_into_boxed_slice();

                let signature = secret.sign(&entry_enc);

                Ok(McAuthorisationToken {
                    capability: self.clone(),
                    signature,
                })
            }
        }
    }

    /// Returns a new [`McAuthorisationToken`], or an error if the given entry was not included by the granted namespace or area, or if the resulting signature was not for the capability's receiver.
    pub fn authorisation_token<UserSecret, PD>(
        &self,
        entry: &Entry<MCL, MCC, MPL, NamespacePublicKey, UserPublicKey, PD>,
        secret: UserSecret,
    ) -> Result<
        McAuthorisationToken<
            MCL,
            MCC,
            MPL,
            NamespacePublicKey,
            NamespaceSignature,
            UserPublicKey,
            UserSignature,
        >,
        TokenCreationError<SignatureError>,
    >
    where
        UserSecret: Signer<UserSignature>,
        PD: PayloadDigest + EncodableSync + EncodableKnownSize,
    {
        if entry.namespace_id() != self.granted_namespace() {
            return Err(TokenCreationError::WrongNamespace);
        }

        if !self.granted_area().includes_entry(entry) {
            return Err(TokenCreationError::OutsideGrantedArea);
        }

        match self.access_mode() {
            AccessMode::Read => Err(TokenCreationError::NotAWriteCapability),
            AccessMode::Write => {
                let message = entry.sync_encode_into_boxed_slice();

                let signature = secret.sign(&message);

                self.receiver()
                    .verify(&message, &signature)
                    .map_err(TokenCreationError::SigningError)?;

                Ok(McAuthorisationToken {
                    capability: self.clone(),
                    signature,
                })
            }
        }
    }
}

impl<
        const MCL: usize,
        const MCC: usize,
        const MPL: usize,
        NamespacePublicKey,
        NamespaceSignature,
        UserPublicKey,
        UserSignature,
    > RelativeEncodable<Area<MCL, MCC, MPL, UserPublicKey>>
    for McCapability<
        MCL,
        MCC,
        MPL,
        NamespacePublicKey,
        NamespaceSignature,
        UserPublicKey,
        UserSignature,
    >
where
    NamespacePublicKey: McNamespacePublicKey + Verifier<NamespaceSignature>,
    UserPublicKey: McPublicUserKey<UserSignature>,
    NamespaceSignature: EncodableSync + EncodableKnownSize + Clone,
    UserSignature: EncodableSync + EncodableKnownSize + Clone + PartialEq,
{
    async fn relative_encode<C>(
        &self,
        consumer: &mut C,
        r: &Area<MCL, MCC, MPL, UserPublicKey>,
    ) -> Result<(), C::Error>
    where
        C: ufotofu::BulkConsumer<Item = u8>,
    {
        if !r.includes_area(&self.granted_area()) {
            panic!("Tried to encode a McCapability relative to an area its own granted area is not included by.")
        }

        let mut header: u8 = 0;

        match self {
            McCapability::Communal(_) => {
                if self.access_mode() == AccessMode::Write {
                    header |= 0b0100_0000;
                }
            }
            McCapability::Owned(_) => {
                if self.access_mode() == AccessMode::Read {
                    header |= 0b1000_0000;
                } else {
                    header |= 0b1100_0000;
                }
            }
        }

        let delegations_count = self.delegations_len() as u64;
        let tag = Tag::min_tag(delegations_count, TagWidth::six());

        header |= tag.data();

        consumer.consume(header).await?;

        Encodable::encode(self.granted_namespace(), consumer).await?;
        Encodable::encode(self.progenitor(), consumer).await?;

        match self {
            McCapability::Communal(_) => {}
            McCapability::Owned(cap) => {
                Encodable::encode(cap.initial_authorisation(), consumer).await?;
            }
        };

        CompactU64(delegations_count)
            .relative_encode(consumer, &tag.encoding_width())
            .await?;

        let mut prev_area = r.clone();

        for delegation in self.delegations() {
            delegation
                .area
                .relative_encode(consumer, &prev_area)
                .await?;
            prev_area = delegation.area.clone();
            Encodable::encode(&delegation.user, consumer).await?;
            Encodable::encode(&delegation.signature, consumer).await?;
        }

        Ok(())
    }
}

impl<
        const MCL: usize,
        const MCC: usize,
        const MPL: usize,
        NamespacePublicKey,
        NamespaceSignature,
        UserPublicKey,
        UserSignature,
    > RelativeDecodable<Area<MCL, MCC, MPL, UserPublicKey>, Blame>
    for McCapability<
        MCL,
        MCC,
        MPL,
        NamespacePublicKey,
        NamespaceSignature,
        UserPublicKey,
        UserSignature,
    >
where
    NamespacePublicKey: McNamespacePublicKey + Verifier<NamespaceSignature>,
    UserPublicKey: McPublicUserKey<UserSignature>,
<<<<<<< HEAD
    NamespaceSignature: EncodableSync
        + EncodableKnownSize
        + DecodableCanonic<ErrorReason = Blame, ErrorCanonic = Blame>
        + Clone,
    UserSignature: EncodableSync
        + EncodableKnownSize
        + DecodableCanonic<ErrorReason = Blame, ErrorCanonic = Blame>
        + Clone,
=======
    NamespaceSignature: EncodableSync + EncodableKnownSize + DecodableCanonic + Clone,
    UserSignature: EncodableSync + EncodableKnownSize + DecodableCanonic + Clone + PartialEq,
    Blame: From<NamespacePublicKey::ErrorReason>
        + From<UserPublicKey::ErrorReason>
        + From<NamespaceSignature::ErrorReason>
        + From<UserSignature::ErrorReason>
        + From<NamespacePublicKey::ErrorCanonic>
        + From<UserPublicKey::ErrorCanonic>
        + From<NamespaceSignature::ErrorCanonic>
        + From<UserSignature::ErrorCanonic>,
>>>>>>> 550ad487
{
    async fn relative_decode<P>(
        producer: &mut P,
        r: &Area<MCL, MCC, MPL, UserPublicKey>,
    ) -> Result<Self, ufotofu_codec::DecodeError<P::Final, P::Error, Blame>>
    where
        P: ufotofu::BulkProducer<Item = u8>,
        Self: Sized,
    {
        Self::relative_decode_canonic(producer, r).await
    }
}

impl<
        const MCL: usize,
        const MCC: usize,
        const MPL: usize,
        NamespacePublicKey,
        NamespaceSignature,
        UserPublicKey,
        UserSignature,
    > RelativeDecodableCanonic<Area<MCL, MCC, MPL, UserPublicKey>, Blame, Blame>
    for McCapability<
        MCL,
        MCC,
        MPL,
        NamespacePublicKey,
        NamespaceSignature,
        UserPublicKey,
        UserSignature,
    >
where
    NamespacePublicKey: McNamespacePublicKey + Verifier<NamespaceSignature>,
    UserPublicKey: McPublicUserKey<UserSignature>,
<<<<<<< HEAD
    NamespaceSignature: EncodableSync
        + EncodableKnownSize
        + DecodableCanonic<ErrorReason = Blame, ErrorCanonic = Blame>
        + Clone,
    UserSignature: EncodableSync
        + EncodableKnownSize
        + DecodableCanonic<ErrorReason = Blame, ErrorCanonic = Blame>
        + Clone,
=======
    NamespaceSignature: EncodableSync + EncodableKnownSize + DecodableCanonic + Clone,
    UserSignature: EncodableSync + EncodableKnownSize + DecodableCanonic + Clone + PartialEq,
    Blame: From<NamespacePublicKey::ErrorReason>
        + From<UserPublicKey::ErrorReason>
        + From<NamespaceSignature::ErrorReason>
        + From<UserSignature::ErrorReason>
        + From<NamespacePublicKey::ErrorCanonic>
        + From<UserPublicKey::ErrorCanonic>
        + From<NamespaceSignature::ErrorCanonic>
        + From<UserSignature::ErrorCanonic>,
>>>>>>> 550ad487
{
    async fn relative_decode_canonic<P>(
        producer: &mut P,
        r: &Area<MCL, MCC, MPL, UserPublicKey>,
    ) -> Result<Self, ufotofu_codec::DecodeError<P::Final, P::Error, Blame>>
    where
        P: ufotofu::BulkProducer<Item = u8>,
        Self: Sized,
    {
        let header = producer.produce_item().await?;

        let is_owned = is_bitflagged(header, 0);
        let access_mode = if is_bitflagged(header, 1) {
            AccessMode::Write
        } else {
            AccessMode::Read
        };

        let namespace_key = NamespacePublicKey::decode_canonic(producer).await?;
        let user_key = UserPublicKey::decode_canonic(producer).await?;

        if !r.subspace().includes(&user_key) {
            return Err(DecodeError::Other(Blame::TheirFault));
        }

        let mut base_cap = if is_owned {
            let initial_authorisation = NamespaceSignature::decode_canonic(producer).await?;

            let cap = OwnedCapability::from_existing(
                namespace_key,
                user_key,
                initial_authorisation,
                access_mode,
            )
            .map_err(|_| DecodeError::Other(Blame::TheirFault))?;

            Self::Owned(cap)
        } else {
            let cap = CommunalCapability::new(namespace_key, user_key, access_mode)
                .map_err(|_| DecodeError::Other(Blame::TheirFault))?;

            Self::Communal(cap)
        };

        let tag = Tag::from_raw(header, TagWidth::six(), 2);

        let delegations_to_decode = CompactU64::relative_decode_canonic(producer, &tag)
            .await
            .map_err(DecodeError::map_other_from)?
            .0;

        let mut prev_area = r.clone();

        for _ in 0..delegations_to_decode {
            let area =
                Area::<MCL, MCC, MPL, UserPublicKey>::relative_decode_canonic(producer, &prev_area)
                    .await?;
            prev_area = area.clone();
            let user = UserPublicKey::decode_canonic(producer).await?;
            let signature = UserSignature::decode_canonic(producer).await?;

            base_cap
                .append_existing_delegation(Delegation {
                    area,
                    user,
                    signature,
                })
                .map_err(|_| DecodeError::Other(Blame::TheirFault))?;
        }

        Ok(base_cap)
    }
}

impl<
        const MCL: usize,
        const MCC: usize,
        const MPL: usize,
        NamespacePublicKey,
        NamespaceSignature,
        UserPublicKey,
        UserSignature,
    > RelativeEncodableKnownSize<Area<MCL, MCC, MPL, UserPublicKey>>
    for McCapability<
        MCL,
        MCC,
        MPL,
        NamespacePublicKey,
        NamespaceSignature,
        UserPublicKey,
        UserSignature,
    >
where
    NamespacePublicKey: McNamespacePublicKey + Verifier<NamespaceSignature>,
    UserPublicKey: McPublicUserKey<UserSignature>,
    NamespaceSignature: EncodableSync + EncodableKnownSize + Clone,
    UserSignature: EncodableSync + EncodableKnownSize + Clone + PartialEq,
{
    fn relative_len_of_encoding(&self, r: &Area<MCL, MCC, MPL, UserPublicKey>) -> usize {
        let namespace_len = self.granted_namespace().len_of_encoding();
        let progenitor_len = self.progenitor().len_of_encoding();

        let init_auth_len = match self {
            McCapability::Communal(_) => 0,
            McCapability::Owned(cap) => cap.initial_authorisation().len_of_encoding(),
        };

        let delegations_count = self.delegations_len() as u64;

        let tag = Tag::min_tag(delegations_count, TagWidth::six());

        let delegations_count_len =
            CompactU64(delegations_count).relative_len_of_encoding(&tag.encoding_width());

        let mut prev_area = r.clone();

        let mut delegations_len = 0;

        for delegation in self.delegations() {
            delegations_len += delegation.area.relative_len_of_encoding(&prev_area);

            prev_area = delegation.area.clone();

            delegations_len += delegation.user.len_of_encoding();
            delegations_len += delegation.signature().len_of_encoding();
        }

        1 + namespace_len + progenitor_len + init_auth_len + delegations_count_len + delegations_len
    }
}

impl<
        const MCL: usize,
        const MCC: usize,
        const MPL: usize,
        NamespacePublicKey,
        NamespaceSignature,
        UserPublicKey,
        UserSignature,
    > TrustedRelativeDecodable<Area<MCL, MCC, MPL, UserPublicKey>>
    for McCapability<
        MCL,
        MCC,
        MPL,
        NamespacePublicKey,
        NamespaceSignature,
        UserPublicKey,
        UserSignature,
    >
where
    NamespacePublicKey: McNamespacePublicKey + Verifier<NamespaceSignature>,
    UserPublicKey: McPublicUserKey<UserSignature>,
<<<<<<< HEAD
    NamespaceSignature: EncodableSync + EncodableKnownSize + Clone + Decodable<ErrorReason = Blame>,
    UserSignature: EncodableSync + EncodableKnownSize + Clone + Decodable<ErrorReason = Blame>,
=======
    NamespaceSignature: EncodableSync + EncodableKnownSize + Clone + Decodable,
    UserSignature: EncodableSync + EncodableKnownSize + Clone + Decodable + PartialEq,

    Blame: From<NamespacePublicKey::ErrorReason>
        + From<UserPublicKey::ErrorReason>
        + From<UserPublicKey::ErrorCanonic>
        + From<NamespaceSignature::ErrorReason>
        + From<UserSignature::ErrorReason>,
>>>>>>> 550ad487
{
    /// Unsafely decode a [`McCapability`] from a [`ufotofu::BulkProducer`] of bytes, that is, decode without verifying the validity of the inner capability.
    ///
    /// # Safety
    /// Only use this method to decode [`McCapability`] from trusted sources, e.g. a database you yourself are writing verified capabilities to.
    async unsafe fn trusted_relative_decode<P>(
        producer: &mut P,
        r: &Area<MCL, MCC, MPL, UserPublicKey>,
    ) -> Result<Self, ufotofu_codec::DecodeError<P::Final, P::Error, Blame>>
    where
        P: ufotofu::BulkProducer<Item = u8>,
    {
        let header = producer.produce_item().await?;

        let is_owned = is_bitflagged(header, 0);
        let access_mode = if is_bitflagged(header, 1) {
            AccessMode::Write
        } else {
            AccessMode::Read
        };

        let namespace_key = NamespacePublicKey::decode(producer).await?;
        let user_key = UserPublicKey::decode(producer).await?;

        let initial_authorisation = if is_owned {
            Some(NamespaceSignature::decode(producer).await?)
        } else {
            None
        };

        let tag = Tag::from_raw(header, TagWidth::six(), 2);

        let delegations_to_decode = CompactU64::relative_decode(producer, &tag)
            .await
            .map_err(DecodeError::map_other_from)?
            .0;

        let mut prev_area = r.clone();
        let mut delegations = Vec::new();

        for _ in 0..delegations_to_decode {
            let area =
                Area::<MCL, MCC, MPL, UserPublicKey>::relative_decode(producer, &prev_area).await?;
            prev_area = area.clone();
            let user = UserPublicKey::decode(producer).await?;
            let signature = UserSignature::decode(producer).await?;

            delegations.push(Delegation::new(area, user, signature))
        }

        let cap = match initial_authorisation {
            Some(init_auth) => unsafe {
                McCapability::Owned(OwnedCapability::new_unchecked(
                    access_mode,
                    namespace_key,
                    user_key,
                    init_auth,
                    delegations,
                ))
            },
            None => unsafe {
                McCapability::Communal(CommunalCapability::new_unchecked(
                    access_mode,
                    namespace_key,
                    user_key,
                    delegations,
                ))
            },
        };

        Ok(cap)
    }
}

#[cfg(feature = "dev")]
impl<'a, const MCL: usize, const MCC: usize, const MPL: usize> Arbitrary<'a>
    for McCapability<MCL, MCC, MPL, SillyPublicKey, SillySig, SillyPublicKey, SillySig>
{
    fn arbitrary(u: &mut arbitrary::Unstructured<'a>) -> arbitrary::Result<Self> {
        let is_communal: bool = Arbitrary::arbitrary(u)?;

        if is_communal {
            Ok(Self::Communal(Arbitrary::arbitrary(u)?))
        } else {
            Ok(Self::Owned(Arbitrary::arbitrary(u)?))
        }
    }
}

/// An [`McCapability`] whose signatures have not been verified yet.
#[derive(Clone, Debug, PartialEq, Eq, Hash)]
pub enum UnverifiedMcCapability<
    const MCL: usize,
    const MCC: usize,
    const MPL: usize,
    NamespacePublicKey,
    NamespaceSignature,
    UserPublicKey,
    UserSignature,
> {
    Communal(
        UnverifiedCommunalCapability<
            MCL,
            MCC,
            MPL,
            NamespacePublicKey,
            UserPublicKey,
            UserSignature,
        >,
    ),
    Owned(
        UnverifiedOwnedCapability<
            MCL,
            MCC,
            MPL,
            NamespacePublicKey,
            NamespaceSignature,
            UserPublicKey,
            UserSignature,
        >,
    ),
}

impl<
        const MCL: usize,
        const MCC: usize,
        const MPL: usize,
        NamespacePublicKey,
        NamespaceSignature,
        UserPublicKey,
        UserSignature,
    >
    UnverifiedMcCapability<
        MCL,
        MCC,
        MPL,
        NamespacePublicKey,
        NamespaceSignature,
        UserPublicKey,
        UserSignature,
    >
{
    pub unsafe fn into_verifified_unchecked(
        self,
    ) -> McCapability<
        MCL,
        MCC,
        MPL,
        NamespacePublicKey,
        NamespaceSignature,
        UserPublicKey,
        UserSignature,
    > {
        match self {
            UnverifiedMcCapability::Communal(inner) => {
                McCapability::Communal(inner.into_verifified_unchecked())
            }
            UnverifiedMcCapability::Owned(inner) => {
                McCapability::Owned(inner.into_verifified_unchecked())
            }
        }
    }
}

impl<
        const MCL: usize,
        const MCC: usize,
        const MPL: usize,
        NamespacePublicKey,
        NamespaceSignature,
        UserPublicKey,
        UserSignature,
    > Encodable
    for UnverifiedMcCapability<
        MCL,
        MCC,
        MPL,
        NamespacePublicKey,
        NamespaceSignature,
        UserPublicKey,
        UserSignature,
    >
where
    NamespacePublicKey: McNamespacePublicKey,
    NamespaceSignature: Encodable + EncodableKnownSize,
    UserPublicKey: McPublicUserKey<UserSignature>,
    UserSignature: Encodable + EncodableKnownSize,
{
    async fn encode<C>(&self, consumer: &mut C) -> Result<(), C::Error>
    where
        C: ufotofu::BulkConsumer<Item = u8>,
    {
        match self {
            UnverifiedMcCapability::Communal(inner_cap) => return inner_cap.encode(consumer).await,
            UnverifiedMcCapability::Owned(inner_cap) => return inner_cap.encode(consumer).await,
        }
    }
}

impl<
        const MCL: usize,
        const MCC: usize,
        const MPL: usize,
        NamespacePublicKey,
        NamespaceSignature: Encodable + EncodableKnownSize,
        UserPublicKey,
        UserSignature: Encodable + EncodableKnownSize,
    > EncodableKnownSize
    for UnverifiedMcCapability<
        MCL,
        MCC,
        MPL,
        NamespacePublicKey,
        NamespaceSignature,
        UserPublicKey,
        UserSignature,
    >
where
    NamespacePublicKey: McNamespacePublicKey,
    UserPublicKey: McPublicUserKey<UserSignature>,
    UserSignature: Encodable + EncodableKnownSize,
{
    fn len_of_encoding(&self) -> usize {
        match self {
            UnverifiedMcCapability::Communal(inner_cap) => return inner_cap.len_of_encoding(),
            UnverifiedMcCapability::Owned(inner_cap) => return inner_cap.len_of_encoding(),
        }
    }
}

impl<
        const MCL: usize,
        const MCC: usize,
        const MPL: usize,
        NamespacePublicKey,
        NamespaceSignature,
        UserPublicKey,
        UserSignature,
    > Decodable
    for UnverifiedMcCapability<
        MCL,
        MCC,
        MPL,
        NamespacePublicKey,
        NamespaceSignature,
        UserPublicKey,
        UserSignature,
    >
where
    NamespacePublicKey: McNamespacePublicKey,
    NamespaceSignature: Decodable<ErrorReason = Blame>,
    UserPublicKey: McPublicUserKey<UserSignature>,
    UserSignature: Decodable<ErrorReason = Blame>,
{
    type ErrorReason = Blame;

    async fn decode<P>(
        producer: &mut P,
    ) -> Result<Self, DecodeError<P::Final, P::Error, Self::ErrorReason>>
    where
        P: ufotofu::BulkProducer<Item = u8>,
        Self: Sized,
    {
        match producer.expose_items().await? {
            Left(bytes) => {
                if bytes[0] < 128 {
                    return Ok(UnverifiedMcCapability::Communal(
                        UnverifiedCommunalCapability::decode(producer).await?,
                    ));
                } else {
                    return Ok(UnverifiedMcCapability::Owned(
                        UnverifiedOwnedCapability::decode(producer).await?,
                    ));
                }
            }
            Right(fin) => return Err(DecodeError::UnexpectedEndOfInput(fin)),
        }
    }
}

#[cfg(feature = "dev")]
impl<'a, const MCL: usize, const MCC: usize, const MPL: usize> Arbitrary<'a>
    for UnverifiedMcCapability<MCL, MCC, MPL, SillyPublicKey, SillySig, SillyPublicKey, SillySig>
{
    fn arbitrary(u: &mut arbitrary::Unstructured<'a>) -> arbitrary::Result<Self> {
        let is_communal: bool = Arbitrary::arbitrary(u)?;

        if is_communal {
            Ok(Self::Communal(Arbitrary::arbitrary(u)?))
        } else {
            Ok(Self::Owned(Arbitrary::arbitrary(u)?))
        }
    }
}<|MERGE_RESOLUTION|>--- conflicted
+++ resolved
@@ -438,27 +438,15 @@
 where
     NamespacePublicKey: McNamespacePublicKey + Verifier<NamespaceSignature>,
     UserPublicKey: McPublicUserKey<UserSignature>,
-<<<<<<< HEAD
     NamespaceSignature: EncodableSync
         + EncodableKnownSize
         + DecodableCanonic<ErrorReason = Blame, ErrorCanonic = Blame>
         + Clone,
-    UserSignature: EncodableSync
+    UserSignature: PartialEq
+        + EncodableSync
         + EncodableKnownSize
         + DecodableCanonic<ErrorReason = Blame, ErrorCanonic = Blame>
         + Clone,
-=======
-    NamespaceSignature: EncodableSync + EncodableKnownSize + DecodableCanonic + Clone,
-    UserSignature: EncodableSync + EncodableKnownSize + DecodableCanonic + Clone + PartialEq,
-    Blame: From<NamespacePublicKey::ErrorReason>
-        + From<UserPublicKey::ErrorReason>
-        + From<NamespaceSignature::ErrorReason>
-        + From<UserSignature::ErrorReason>
-        + From<NamespacePublicKey::ErrorCanonic>
-        + From<UserPublicKey::ErrorCanonic>
-        + From<NamespaceSignature::ErrorCanonic>
-        + From<UserSignature::ErrorCanonic>,
->>>>>>> 550ad487
 {
     async fn relative_decode<P>(
         producer: &mut P,
@@ -493,27 +481,15 @@
 where
     NamespacePublicKey: McNamespacePublicKey + Verifier<NamespaceSignature>,
     UserPublicKey: McPublicUserKey<UserSignature>,
-<<<<<<< HEAD
     NamespaceSignature: EncodableSync
         + EncodableKnownSize
         + DecodableCanonic<ErrorReason = Blame, ErrorCanonic = Blame>
         + Clone,
-    UserSignature: EncodableSync
+    UserSignature: PartialEq
+        + EncodableSync
         + EncodableKnownSize
         + DecodableCanonic<ErrorReason = Blame, ErrorCanonic = Blame>
         + Clone,
-=======
-    NamespaceSignature: EncodableSync + EncodableKnownSize + DecodableCanonic + Clone,
-    UserSignature: EncodableSync + EncodableKnownSize + DecodableCanonic + Clone + PartialEq,
-    Blame: From<NamespacePublicKey::ErrorReason>
-        + From<UserPublicKey::ErrorReason>
-        + From<NamespaceSignature::ErrorReason>
-        + From<UserSignature::ErrorReason>
-        + From<NamespacePublicKey::ErrorCanonic>
-        + From<UserPublicKey::ErrorCanonic>
-        + From<NamespaceSignature::ErrorCanonic>
-        + From<UserSignature::ErrorCanonic>,
->>>>>>> 550ad487
 {
     async fn relative_decode_canonic<P>(
         producer: &mut P,
@@ -666,19 +642,9 @@
 where
     NamespacePublicKey: McNamespacePublicKey + Verifier<NamespaceSignature>,
     UserPublicKey: McPublicUserKey<UserSignature>,
-<<<<<<< HEAD
     NamespaceSignature: EncodableSync + EncodableKnownSize + Clone + Decodable<ErrorReason = Blame>,
-    UserSignature: EncodableSync + EncodableKnownSize + Clone + Decodable<ErrorReason = Blame>,
-=======
-    NamespaceSignature: EncodableSync + EncodableKnownSize + Clone + Decodable,
-    UserSignature: EncodableSync + EncodableKnownSize + Clone + Decodable + PartialEq,
-
-    Blame: From<NamespacePublicKey::ErrorReason>
-        + From<UserPublicKey::ErrorReason>
-        + From<UserPublicKey::ErrorCanonic>
-        + From<NamespaceSignature::ErrorReason>
-        + From<UserSignature::ErrorReason>,
->>>>>>> 550ad487
+    UserSignature:
+        PartialEq + EncodableSync + EncodableKnownSize + Clone + Decodable<ErrorReason = Blame>,
 {
     /// Unsafely decode a [`McCapability`] from a [`ufotofu::BulkProducer`] of bytes, that is, decode without verifying the validity of the inner capability.
     ///
