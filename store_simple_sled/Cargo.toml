--- conflicted
+++ resolved
@@ -10,17 +10,10 @@
 
 [dependencies]
 sled = "0.34.7"
-<<<<<<< HEAD
-willow-data-model = { path = "../data-model", version = "0.1.0" }
-ufotofu_codec = { path = "../ufotofu_codec", version = "0.1.0" }
-ufotofu = { version = "0.6.4" }
-ufotofu_codec_endian = { path = "../ufotofu_codec_endian", version = "0.1.0" }
-=======
 willow-data-model = { path = "../data-model", version = "0.2.0" }
 ufotofu_codec = { version = "0.1.0" }
-ufotofu = { version = "0.6.3" }
+ufotofu = { version = "0.6.4" }
 ufotofu_codec_endian = { version = "0.1.0" }
->>>>>>> cd906d9c
 either = "1.10.0"
 wb_async_utils = { version = "0.1.0", features = ["ufotofu_utils"] }
 ufotofu_queues = { version = "0.6.0", features = ["std"] }
