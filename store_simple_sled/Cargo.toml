[package]
name = "willow-store-simple-sled"
version = "0.1.0"
edition = "2021"
description = "Simple persistent storage for Willow data"
license = "MIT OR Apache-2.0"

[lints]
workspace = true

[dependencies]
ufotofu = { version = "0.7.1" }
ufotofu_codec = { version = "0.1.3" }
ufotofu_codec_endian = { version = "0.2.0" }
ufotofu_queues = { version = "0.6.0", features = ["std"] }
wb_async_utils = { version = "0.2.0", features = ["ufotofu_utils"] }
sled = "0.34.7"
willow-data-model = { path = "../data-model", version = "0.2.0" }
either = "1.10.0"
<<<<<<< HEAD
=======
wb_async_utils = { version = "0.1.3", features = ["ufotofu_utils"] }
ufotofu_queues = { version = "0.6.0", features = ["std"] }
willow-sideload = { path = "../sideload", version = "0.1.0" }
>>>>>>> 001062dc

[dev-dependencies]
willow_25 = { path = "../willow_25", version = "0.1.0" }<|MERGE_RESOLUTION|>--- conflicted
+++ resolved
@@ -17,12 +17,9 @@
 sled = "0.34.7"
 willow-data-model = { path = "../data-model", version = "0.2.0" }
 either = "1.10.0"
-<<<<<<< HEAD
-=======
 wb_async_utils = { version = "0.1.3", features = ["ufotofu_utils"] }
 ufotofu_queues = { version = "0.6.0", features = ["std"] }
 willow-sideload = { path = "../sideload", version = "0.1.0" }
->>>>>>> 001062dc
 
 [dev-dependencies]
 willow_25 = { path = "../willow_25", version = "0.1.0" }