--- conflicted
+++ resolved
@@ -57,7 +57,7 @@
 };
 use willow_sideload::SideloadStore;
 
-use wgps::{Fingerprint, RangeSplit, RbsrStore, SplitAction};
+use wgps::{parameters::Fingerprint, RangeSplit, RbsrStore, SplitAction};
 
 pub trait SledSubspaceId: SubspaceId {
     /// Returns the greatest possible subspace, for which the result of `successor` is always `None`.
@@ -454,17 +454,13 @@
                     }
                 }
 
-<<<<<<< HEAD
                 if let Some(expected) = expected_available_bytes {
                     if expected != local_length {
                         return Err(PayloadAppendError::IncorrectAvailableLength);
                     }
                 }
 
-                let payload_key = encode_subspace_path_key(&subspace, &path, false).await;
-=======
                 let payload_key = encode_subspace_path_key(&subspace, &path, true).await;
->>>>>>> 550ad487
 
                 let existing_payload = payload_tree
                     .get(&payload_key)
@@ -1893,7 +1889,6 @@
     }
 }
 
-<<<<<<< HEAD
 pub struct EntryAndSubProducer<
     const MCL: usize,
     const MCC: usize,
@@ -2121,19 +2116,22 @@
                 }
             }
             None => Ok(Either::Right(())),
-=======
+        }
+    }
+}
+
 impl<const MCL: usize, const MCC: usize, const MPL: usize, N, S, PD, AT>
     SideloadStore<MCL, MCC, MPL, N, S, PD, AT> for StoreSimpleSled<MCL, MCC, MPL, N, S, PD, AT>
 where
     N: NamespaceId + EncodableKnownSize + DecodableSync,
-    S: SubspaceId + EncodableSync + EncodableKnownSize + Decodable,
+    S: SledSubspaceId + EncodableSync + EncodableKnownSize + Decodable,
     PD: PayloadDigest + Encodable + EncodableSync + EncodableKnownSize + Decodable,
-    AT: AuthorisationToken<MCL, MCC, MPL, N, S, PD> + TrustedDecodable + Encodable,
+    AT: AuthorisationToken<MCL, MCC, MPL, N, S, PD> + TrustedDecodable + Encodable + 'static,
     S::ErrorReason: core::fmt::Debug,
     PD::ErrorReason: core::fmt::Debug,
 {
     async fn count_area(&self, area: &Area<MCL, MCC, MPL, S>) -> Result<usize, Self::Error> {
-        let entry_tree = self.entry_tree()?;
+        let entry_tree = self.spt_entry_tree()?;
 
         let mut entry_iterator = match area.subspace() {
             AreaSubspace::Any => entry_tree.iter(),
@@ -2153,7 +2151,7 @@
             match result {
                 Some(Ok((key, _value))) => {
                     let (subspace, path, timestamp) =
-                        decode_entry_key::<MCL, MCC, MPL, S>(&key).await;
+                        decode_spt_entry_key::<MCL, MCC, MPL, S>(&key).await;
 
                     if area.includes_triplet(&subspace, &path, timestamp) {
                         counted += 1;
@@ -2162,7 +2160,6 @@
                 Some(Err(err)) => return Err(StoreSimpleSledError::from(err)),
                 None => return Ok(counted),
             }
->>>>>>> 550ad487
         }
     }
 }