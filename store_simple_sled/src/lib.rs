--- conflicted
+++ resolved
@@ -13,14 +13,9 @@
 use willow_data_model::{
     grouping::{Area, AreaOfInterest, AreaSubspace},
     AuthorisationToken, AuthorisedEntry, Component, Entry, EntryIngestionError,
-<<<<<<< HEAD
-    EntryIngestionSuccess, LengthyAuthorisedEntry, NamespaceId, Path, PayloadAppendError,
-    PayloadAppendSuccess, PayloadDigest, QueryIgnoreParams, Store, StoreEvent, SubspaceId,
-=======
     EntryIngestionSuccess, ForgetPayloadError, LengthyAuthorisedEntry, NamespaceId, Path,
     PayloadAppendError, PayloadAppendSuccess, PayloadDigest, QueryIgnoreParams, QueryOrder, Store,
     StoreEvent, SubspaceId,
->>>>>>> 8eb4632a
 };
 
 pub struct StoreSimpleSled<N>
