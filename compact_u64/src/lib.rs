--- conflicted
+++ resolved
@@ -632,15 +632,12 @@
     }
 }
 
-<<<<<<< HEAD
-=======
 impl From<NotMinimal> for Blame {
     fn from(_value: NotMinimal) -> Self {
         Blame::TheirFault
     }
 }
 
->>>>>>> 87637d76
 #[cfg(feature = "std")]
 impl std::error::Error for NotMinimal {}
 
